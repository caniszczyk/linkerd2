---
kind: Namespace
apiVersion: v1
metadata:
  name: Namespace
  annotations:
    ProxyInjectAnnotation: ProxyInjectDisabled
---
###
### Identity Controller Service
###
---
kind: ServiceAccount
apiVersion: v1
metadata:
  name: linkerd-identity
  namespace: Namespace
---
kind: ClusterRole
apiVersion: rbac.authorization.k8s.io/v1beta1
metadata:
  name: linkerd-Namespace-identity
rules:
- apiGroups: ["authentication.k8s.io"]
  resources: ["tokenreviews"]
  verbs: ["create"]
---
kind: ClusterRoleBinding
apiVersion: rbac.authorization.k8s.io/v1beta1
metadata:
  name: linkerd-Namespace-identity
roleRef:
  apiGroup: rbac.authorization.k8s.io
  kind: ClusterRole
  name: linkerd-Namespace-identity
subjects:
- kind: ServiceAccount
  name: linkerd-identity
  namespace: Namespace
---
kind: Service
apiVersion: v1
metadata:
  name: linkerd-identity
  namespace: Namespace
  labels:
    ControllerComponentLabel: identity
  annotations:
    CreatedByAnnotation: CliVersion
spec:
  type: ClusterIP
  selector:
    ControllerComponentLabel: identity
  ports:
  - name: grpc
    port: 8080
    targetPort: 8080
---
kind: ConfigMap
apiVersion: v1
metadata:
  name: linkerd-identity-trust-anchors
  namespace: Namespace
  labels:
    ControllerComponentLabel: identity
  annotations:
    CreatedByAnnotation: CliVersion
data:
  trust-anchors.pem: |-
    zyx
---
kind: Secret
apiVersion: v1
metadata:
  name: linkerd-identity-issuer
  namespace: Namespace
  labels:
    ControllerComponentLabel: identity
  annotations:
    CreatedByAnnotation: CliVersion
    linkerd.io/identity-issuer-expiry: 2030-02-12T00:00:00Z
data:
  crt.pem: ZGVm
  key.pem: YWJj
---
apiVersion: extensions/v1beta1
kind: Deployment
metadata:
  annotations:
    CreatedByAnnotation: CliVersion
  creationTimestamp: null
  labels:
    ControllerComponentLabel: identity
  name: linkerd-identity
  namespace: Namespace
spec:
  strategy: {}
  template:
    metadata:
      annotations:
        CreatedByAnnotation: CliVersion
        linkerd.io/created-by: linkerd/cli dev-undefined
        linkerd.io/identity-mode: default
        linkerd.io/proxy-version: dev-undefined
      creationTimestamp: null
      labels:
        ControllerComponentLabel: identity
        linkerd.io/control-plane-ns: Namespace
        linkerd.io/proxy-deployment: linkerd-identity
    spec:
      containers:
      - args:
        - identity
        - -addr=:8080
        - -admin-addr=:9990
        - -log-level=ControllerLogLevel
        - -controller-namespace=Namespace
        - -trust-domain=cluster.local
        - -trust-anchors=/var/run/linkerd/identity/trust-anchors/trust-anchors.pem
        - -issuer=/var/run/linkerd/identity/issuer
        - -issuance-lifetime=
        image: ControllerImage
        imagePullPolicy: ImagePullPolicy
        livenessProbe:
          httpGet:
            path: /ping
            port: 9990
          initialDelaySeconds: 10
        name: identity
        ports:
        - containerPort: 8080
          name: grpc
        - containerPort: 9990
          name: admin-http
        readinessProbe:
          failureThreshold: 7
          httpGet:
            path: /ready
            port: 9990
        resources: {}
        securityContext:
          runAsUser: 2103
        volumeMounts:
        - mountPath: /var/run/linkerd/identity/trust-anchors
          name: identity-trust-anchors
        - mountPath: /var/run/linkerd/identity/issuer
          name: identity-issuer
      - env:
        - name: LINKERD2_PROXY_LOG
          value: warn,linkerd2_proxy=info
        - name: LINKERD2_PROXY_CONTROL_URL
          value: tcp://linkerd-destination.Namespace.svc.cluster.local:8086
        - name: LINKERD2_PROXY_CONTROL_LISTENER
          value: tcp://0.0.0.0:4190
        - name: LINKERD2_PROXY_METRICS_LISTENER
          value: tcp://0.0.0.0:4191
        - name: LINKERD2_PROXY_OUTBOUND_LISTENER
          value: tcp://127.0.0.1:4140
        - name: LINKERD2_PROXY_INBOUND_LISTENER
          value: tcp://0.0.0.0:4143
        - name: LINKERD2_PROXY_DESTINATION_PROFILE_SUFFIXES
          value: .
        - name: LINKERD2_PROXY_INBOUND_ACCEPT_KEEPALIVE
          value: 10000ms
        - name: LINKERD2_PROXY_OUTBOUND_CONNECT_KEEPALIVE
          value: 10000ms
        - name: K8S_SA
          valueFrom:
            fieldRef:
              fieldPath: spec.serviceAccountName
        - name: K8S_NS
          valueFrom:
            fieldRef:
              fieldPath: metadata.namespace
        - name: L5D_NS
          value: Namespace
        - name: L5D_TRUST_DOMAIN
          value: cluster.local
        - name: LINKERD2_PROXY_ID
          value: $(K8S_SA).$(K8S_NS).serviceaccount.identity.$(L5D_NS).$(L5D_TRUST_DOMAIN)
        - name: LINKERD2_PROXY_TLS_TRUST_ANCHORS
          value: /var/run/linkerd/identity/trust-anchors/trust-anchors.pem
        - name: LINKERD2_PROXY_TLS_END_ENTITY_DIR
          value: /var/run/linkerd/identity/end-entity
        - name: LINKERD2_PROXY_TLS_POD_IDENTITY
          value: $(LINKERD2_PROXY_ID)
        - name: LINKERD2_PROXY_CONTROLLER_NAMESPACE
          value: Namespace
        - name: LINKERD2_PROXY_TLS_CONTROLLER_IDENTITY
          value: linkerd-controller.$(L5D_NS).serviceaccount.identity.$(L5D_NS).$(L5D_TRUST_DOMAIN)
        image: gcr.io/linkerd-io/proxy-identity-init:dev-undefined
        imagePullPolicy: IfNotPresent
        name: linkerd-proxy-identity
        resources: {}
        securityContext:
          runAsUser: 2102
        terminationMessagePolicy: FallbackToLogsOnError
      - env:
        - name: LINKERD2_PROXY_LOG
          value: warn,linkerd2_proxy=info
        - name: LINKERD2_PROXY_CONTROL_URL
          value: tcp://linkerd-destination.Namespace.svc.cluster.local:8086
        - name: LINKERD2_PROXY_CONTROL_LISTENER
          value: tcp://0.0.0.0:4190
        - name: LINKERD2_PROXY_METRICS_LISTENER
          value: tcp://0.0.0.0:4191
        - name: LINKERD2_PROXY_OUTBOUND_LISTENER
          value: tcp://127.0.0.1:4140
        - name: LINKERD2_PROXY_INBOUND_LISTENER
          value: tcp://0.0.0.0:4143
        - name: LINKERD2_PROXY_DESTINATION_PROFILE_SUFFIXES
          value: .
        - name: LINKERD2_PROXY_INBOUND_ACCEPT_KEEPALIVE
          value: 10000ms
        - name: LINKERD2_PROXY_OUTBOUND_CONNECT_KEEPALIVE
          value: 10000ms
        - name: K8S_SA
          valueFrom:
            fieldRef:
              fieldPath: spec.serviceAccountName
        - name: K8S_NS
          valueFrom:
            fieldRef:
              fieldPath: metadata.namespace
        - name: L5D_NS
          value: Namespace
        - name: L5D_TRUST_DOMAIN
          value: cluster.local
        - name: LINKERD2_PROXY_ID
          value: $(K8S_SA).$(K8S_NS).serviceaccount.identity.$(L5D_NS).$(L5D_TRUST_DOMAIN)
        - name: LINKERD2_PROXY_TLS_TRUST_ANCHORS
          value: /var/run/linkerd/identity/trust-anchors/trust-anchors.pem
        - name: LINKERD2_PROXY_TLS_END_ENTITY_DIR
          value: /var/run/linkerd/identity/end-entity
        - name: LINKERD2_PROXY_TLS_POD_IDENTITY
          value: $(LINKERD2_PROXY_ID)
        - name: LINKERD2_PROXY_CONTROLLER_NAMESPACE
          value: Namespace
        - name: LINKERD2_PROXY_TLS_CONTROLLER_IDENTITY
          value: linkerd-controller.$(L5D_NS).serviceaccount.identity.$(L5D_NS).$(L5D_TRUST_DOMAIN)
        image: gcr.io/linkerd-io/proxy:dev-undefined
        imagePullPolicy: IfNotPresent
        livenessProbe:
          httpGet:
            path: /metrics
            port: 4191
          initialDelaySeconds: 10
        name: linkerd-proxy
        ports:
        - containerPort: 4143
          name: linkerd-proxy
        - containerPort: 4191
          name: linkerd-metrics
        readinessProbe:
          httpGet:
            path: /metrics
            port: 4191
          initialDelaySeconds: 10
        resources: {}
        securityContext:
          runAsUser: 2102
        terminationMessagePolicy: FallbackToLogsOnError
        volumeMounts:
        - mountPath: /var/run/linkerd/identity/end-entity
          name: linkerd-identity-end-entity
          readOnly: true
      initContainers:
      - args:
        - --incoming-proxy-port
        - "4143"
        - --outgoing-proxy-port
        - "4140"
        - --proxy-uid
        - "2102"
        - --inbound-ports-to-ignore
        - 4190,4191
        - --outbound-ports-to-ignore
        - "443"
        image: gcr.io/linkerd-io/proxy-init:dev-undefined
        imagePullPolicy: IfNotPresent
        name: linkerd-init
        resources: {}
        securityContext:
          capabilities:
            add:
            - NET_ADMIN
          privileged: false
          runAsNonRoot: false
          runAsUser: 0
        terminationMessagePolicy: FallbackToLogsOnError
      serviceAccountName: linkerd-identity
      volumes:
      - emptyDir:
          medium: Memory
        name: linkerd-identity-end-entity
status: {}
---
###
### General Controller Services: destination, public-api, tap
###
---
kind: ServiceAccount
apiVersion: v1
metadata:
  name: linkerd-controller
  namespace: Namespace
---
kind: ClusterRole
apiVersion: rbac.authorization.k8s.io/v1beta1
metadata:
  name: linkerd-Namespace-controller
rules:
- apiGroups: ["extensions", "apps"]
  resources: ["daemonsets", "deployments", "replicasets", "statefulsets"]
  verbs: ["list", "get", "watch"]
- apiGroups: [""]
  resources: ["pods", "endpoints", "services", "replicationcontrollers", "namespaces"]
  verbs: ["list", "get", "watch"]
- apiGroups: ["linkerd.io"]
  resources: ["serviceprofiles"]
  verbs: ["list", "get", "watch"]
---
kind: ClusterRoleBinding
apiVersion: rbac.authorization.k8s.io/v1beta1
metadata:
  name: linkerd-Namespace-controller
roleRef:
  apiGroup: rbac.authorization.k8s.io
  kind: ClusterRole
  name: linkerd-Namespace-controller
subjects:
- kind: ServiceAccount
  name: linkerd-controller
  namespace: Namespace
---
kind: Service
apiVersion: v1
metadata:
  name: linkerd-controller-api
  namespace: Namespace
  labels:
    ControllerComponentLabel: controller
  annotations:
    CreatedByAnnotation: CliVersion
spec:
  type: ClusterIP
  selector:
    ControllerComponentLabel: controller
  ports:
  - name: http
    port: 8085
    targetPort: 8085
---
kind: Service
apiVersion: v1
metadata:
  name: linkerd-destination
  namespace: Namespace
  labels:
    ControllerComponentLabel: controller
  annotations:
    CreatedByAnnotation: CliVersion
spec:
  type: ClusterIP
  selector:
    ControllerComponentLabel: controller
  ports:
  - name: grpc
    port: 8086
    targetPort: 8086
---
apiVersion: extensions/v1beta1
kind: Deployment
metadata:
  annotations:
    CreatedByAnnotation: CliVersion
  creationTimestamp: null
  labels:
    ControllerComponentLabel: controller
  name: linkerd-controller
  namespace: Namespace
spec:
  replicas: 1
  strategy: {}
  template:
    metadata:
      annotations:
        CreatedByAnnotation: CliVersion
        linkerd.io/created-by: linkerd/cli dev-undefined
        linkerd.io/identity-mode: default
        linkerd.io/proxy-version: dev-undefined
      creationTimestamp: null
      labels:
        ControllerComponentLabel: controller
        linkerd.io/control-plane-ns: Namespace
        linkerd.io/proxy-deployment: linkerd-controller
    spec:
      containers:
      - args:
        - public-api
        - -prometheus-url=http://linkerd-prometheus.Namespace.svc.cluster.local:9090
        - -controller-namespace=Namespace
        - -log-level=ControllerLogLevel
        image: ControllerImage
        imagePullPolicy: ImagePullPolicy
        livenessProbe:
          httpGet:
            path: /ping
            port: 9995
          initialDelaySeconds: 10
        name: public-api
        ports:
        - containerPort: 8085
          name: http
        - containerPort: 9995
          name: admin-http
        readinessProbe:
          failureThreshold: 7
          httpGet:
            path: /ready
            port: 9995
        resources: {}
        securityContext:
          runAsUser: 2103
      - args:
        - destination
        - -addr=:8086
        - -controller-namespace=Namespace
        - -enable-h2-upgrade=true
        - -log-level=ControllerLogLevel
        image: ControllerImage
        imagePullPolicy: ImagePullPolicy
        livenessProbe:
          httpGet:
            path: /ping
            port: 9996
          initialDelaySeconds: 10
        name: destination
        ports:
        - containerPort: 8086
          name: grpc
        - containerPort: 9996
          name: admin-http
        readinessProbe:
          failureThreshold: 7
          httpGet:
            path: /ready
            port: 9996
        resources: {}
        securityContext:
          runAsUser: 2103
      - args:
        - tap
        - -controller-namespace=Namespace
        - -log-level=ControllerLogLevel
        image: ControllerImage
        imagePullPolicy: ImagePullPolicy
        livenessProbe:
          httpGet:
            path: /ping
            port: 9998
          initialDelaySeconds: 10
        name: tap
        ports:
        - containerPort: 8088
          name: grpc
        - containerPort: 9998
          name: admin-http
        readinessProbe:
          failureThreshold: 7
          httpGet:
            path: /ready
            port: 9998
        resources: {}
        securityContext:
          runAsUser: 2103
      - env:
        - name: LINKERD2_PROXY_LOG
          value: warn,linkerd2_proxy=info
        - name: LINKERD2_PROXY_CONTROL_URL
          value: tcp://localhost.:8086
        - name: LINKERD2_PROXY_CONTROL_LISTENER
          value: tcp://0.0.0.0:4190
        - name: LINKERD2_PROXY_METRICS_LISTENER
          value: tcp://0.0.0.0:4191
        - name: LINKERD2_PROXY_OUTBOUND_LISTENER
          value: tcp://127.0.0.1:4140
        - name: LINKERD2_PROXY_INBOUND_LISTENER
          value: tcp://0.0.0.0:4143
        - name: LINKERD2_PROXY_DESTINATION_PROFILE_SUFFIXES
          value: .
        - name: LINKERD2_PROXY_INBOUND_ACCEPT_KEEPALIVE
          value: 10000ms
        - name: LINKERD2_PROXY_OUTBOUND_CONNECT_KEEPALIVE
          value: 10000ms
        - name: K8S_SA
          valueFrom:
            fieldRef:
              fieldPath: spec.serviceAccountName
        - name: K8S_NS
          valueFrom:
            fieldRef:
              fieldPath: metadata.namespace
        - name: L5D_NS
          value: Namespace
        - name: L5D_TRUST_DOMAIN
          value: cluster.local
        - name: LINKERD2_PROXY_ID
          value: $(K8S_SA).$(K8S_NS).serviceaccount.identity.$(L5D_NS).$(L5D_TRUST_DOMAIN)
        - name: LINKERD2_PROXY_TLS_TRUST_ANCHORS
          value: /var/run/linkerd/identity/trust-anchors/trust-anchors.pem
        - name: LINKERD2_PROXY_TLS_END_ENTITY_DIR
          value: /var/run/linkerd/identity/end-entity
        - name: LINKERD2_PROXY_TLS_POD_IDENTITY
          value: $(LINKERD2_PROXY_ID)
        - name: LINKERD2_PROXY_CONTROLLER_NAMESPACE
          value: Namespace
        - name: LINKERD2_PROXY_TLS_CONTROLLER_IDENTITY
          value: linkerd-controller.$(L5D_NS).serviceaccount.identity.$(L5D_NS).$(L5D_TRUST_DOMAIN)
        image: gcr.io/linkerd-io/proxy-identity-init:dev-undefined
        imagePullPolicy: IfNotPresent
        name: linkerd-proxy-identity
        resources: {}
        securityContext:
          runAsUser: 2102
        terminationMessagePolicy: FallbackToLogsOnError
      - env:
        - name: LINKERD2_PROXY_LOG
          value: warn,linkerd2_proxy=info
        - name: LINKERD2_PROXY_CONTROL_URL
          value: tcp://localhost.:8086
        - name: LINKERD2_PROXY_CONTROL_LISTENER
          value: tcp://0.0.0.0:4190
        - name: LINKERD2_PROXY_METRICS_LISTENER
          value: tcp://0.0.0.0:4191
        - name: LINKERD2_PROXY_OUTBOUND_LISTENER
          value: tcp://127.0.0.1:4140
        - name: LINKERD2_PROXY_INBOUND_LISTENER
          value: tcp://0.0.0.0:4143
        - name: LINKERD2_PROXY_DESTINATION_PROFILE_SUFFIXES
          value: .
        - name: LINKERD2_PROXY_INBOUND_ACCEPT_KEEPALIVE
          value: 10000ms
        - name: LINKERD2_PROXY_OUTBOUND_CONNECT_KEEPALIVE
          value: 10000ms
        - name: K8S_SA
          valueFrom:
            fieldRef:
              fieldPath: spec.serviceAccountName
        - name: K8S_NS
          valueFrom:
            fieldRef:
              fieldPath: metadata.namespace
        - name: L5D_NS
          value: Namespace
        - name: L5D_TRUST_DOMAIN
          value: cluster.local
        - name: LINKERD2_PROXY_ID
          value: $(K8S_SA).$(K8S_NS).serviceaccount.identity.$(L5D_NS).$(L5D_TRUST_DOMAIN)
        - name: LINKERD2_PROXY_TLS_TRUST_ANCHORS
          value: /var/run/linkerd/identity/trust-anchors/trust-anchors.pem
        - name: LINKERD2_PROXY_TLS_END_ENTITY_DIR
          value: /var/run/linkerd/identity/end-entity
        - name: LINKERD2_PROXY_TLS_POD_IDENTITY
          value: $(LINKERD2_PROXY_ID)
        - name: LINKERD2_PROXY_CONTROLLER_NAMESPACE
          value: Namespace
        - name: LINKERD2_PROXY_TLS_CONTROLLER_IDENTITY
          value: linkerd-controller.$(L5D_NS).serviceaccount.identity.$(L5D_NS).$(L5D_TRUST_DOMAIN)
        image: gcr.io/linkerd-io/proxy:dev-undefined
        imagePullPolicy: IfNotPresent
        livenessProbe:
          httpGet:
            path: /metrics
            port: 4191
          initialDelaySeconds: 10
        name: linkerd-proxy
        ports:
        - containerPort: 4143
          name: linkerd-proxy
        - containerPort: 4191
          name: linkerd-metrics
        readinessProbe:
          httpGet:
            path: /metrics
            port: 4191
          initialDelaySeconds: 10
        resources: {}
        securityContext:
          runAsUser: 2102
        terminationMessagePolicy: FallbackToLogsOnError
        volumeMounts:
        - mountPath: /var/run/linkerd/identity/end-entity
          name: linkerd-identity-end-entity
          readOnly: true
      initContainers:
      - args:
        - --incoming-proxy-port
        - "4143"
        - --outgoing-proxy-port
        - "4140"
        - --proxy-uid
        - "2102"
        - --inbound-ports-to-ignore
        - 4190,4191
        - --outbound-ports-to-ignore
        - "443"
        image: gcr.io/linkerd-io/proxy-init:dev-undefined
        imagePullPolicy: IfNotPresent
        name: linkerd-init
        resources: {}
        securityContext:
          capabilities:
            add:
            - NET_ADMIN
          privileged: false
          runAsNonRoot: false
          runAsUser: 0
        terminationMessagePolicy: FallbackToLogsOnError
      serviceAccountName: linkerd-controller
      volumes:
      - emptyDir:
          medium: Memory
        name: linkerd-identity-end-entity
status: {}
---
kind: ConfigMap
apiVersion: v1
metadata:
  name: linkerd-config
  namespace: Namespace
  labels:
    ControllerComponentLabel: controller
  annotations:
    CreatedByAnnotation: CliVersion
data:
  global: |
    GlobalConfig
  proxy: |
    ProxyConfig

---
###
### Service Profile CRD
###
---
apiVersion: apiextensions.k8s.io/v1beta1
kind: CustomResourceDefinition
metadata:
  name: serviceprofiles.linkerd.io
  annotations:
    CreatedByAnnotation: CliVersion
spec:
  group: linkerd.io
  version: v1alpha1
  scope: Namespaced
  names:
    plural: serviceprofiles
    singular: serviceprofile
    kind: ServiceProfile
    shortNames:
    - sp
  validation:
    openAPIV3Schema:
      properties:
        spec:
          required:
          - routes
          properties:
            retryBudget:
              required:
              - minRetriesPerSecond
              - retryRatio
              - ttl
              type: object
              properties:
                minRetriesPerSecond:
                  type: integer
                retryRatio:
                  type: number
                ttl:
                  type: string
            routes:
              type: array
              items:
                type: object
                required:
                - name
                - condition
                properties:
                  name:
                    type: string
                  timeout:
                    type: string
                  condition:
                    type: object
                    minProperties: 1
                    properties:
                      method:
                        type: string
                      pathRegex:
                        type: string
                      all:
                        type: array
                        items:
                          type: object
                      any:
                        type: array
                        items:
                          type: object
                      not:
                        type: object
                  responseClasses:
                    type: array
                    items:
                      type: object
                      required:
                      - condition
                      properties:
                        isFailure:
                          type: boolean
                        condition:
                          type: object
                          properties:
                            status:
                              type: object
                              minProperties: 1
                              properties:
                                min:
                                  type: integer
                                  minimum: 100
                                  maximum: 599
                                max:
                                  type: integer
                                  minimum: 100
                                  maximum: 599
                            all:
                              type: array
                              items:
                                type: object
                            any:
                              type: array
                              items:
                                type: object
                            not:
                              type: object
---
###
### Web
###
---
kind: ServiceAccount
apiVersion: v1
metadata:
  name: linkerd-web
  namespace: Namespace
---
kind: Service
apiVersion: v1
metadata:
  name: linkerd-web
  namespace: Namespace
  labels:
    ControllerComponentLabel: web
  annotations:
    CreatedByAnnotation: CliVersion
spec:
  type: ClusterIP
  selector:
    ControllerComponentLabel: web
  ports:
  - name: http
    port: 8084
    targetPort: 8084
  - name: admin-http
    port: 9994
    targetPort: 9994
---
apiVersion: extensions/v1beta1
kind: Deployment
metadata:
  annotations:
    CreatedByAnnotation: CliVersion
  creationTimestamp: null
  labels:
    ControllerComponentLabel: web
  name: linkerd-web
  namespace: Namespace
spec:
  replicas: 1
  strategy: {}
  template:
    metadata:
      annotations:
        CreatedByAnnotation: CliVersion
        linkerd.io/created-by: linkerd/cli dev-undefined
        linkerd.io/identity-mode: default
        linkerd.io/proxy-version: dev-undefined
      creationTimestamp: null
      labels:
        ControllerComponentLabel: web
        linkerd.io/control-plane-ns: Namespace
        linkerd.io/proxy-deployment: linkerd-web
    spec:
      containers:
      - args:
        - -api-addr=linkerd-controller-api.Namespace.svc.cluster.local:8085
        - -grafana-addr=linkerd-grafana.Namespace.svc.cluster.local:3000
        - -uuid=UUID
        - -controller-namespace=Namespace
        - -log-level=ControllerLogLevel
        image: WebImage
        imagePullPolicy: ImagePullPolicy
        livenessProbe:
          httpGet:
            path: /ping
            port: 9994
          initialDelaySeconds: 10
        name: web
        ports:
        - containerPort: 8084
          name: http
        - containerPort: 9994
          name: admin-http
        readinessProbe:
          failureThreshold: 7
          httpGet:
            path: /ready
            port: 9994
        resources: {}
        securityContext:
          runAsUser: 2103
      - env:
        - name: LINKERD2_PROXY_LOG
          value: warn,linkerd2_proxy=info
        - name: LINKERD2_PROXY_CONTROL_URL
          value: tcp://linkerd-destination.Namespace.svc.cluster.local:8086
        - name: LINKERD2_PROXY_CONTROL_LISTENER
          value: tcp://0.0.0.0:4190
        - name: LINKERD2_PROXY_METRICS_LISTENER
          value: tcp://0.0.0.0:4191
        - name: LINKERD2_PROXY_OUTBOUND_LISTENER
          value: tcp://127.0.0.1:4140
        - name: LINKERD2_PROXY_INBOUND_LISTENER
          value: tcp://0.0.0.0:4143
        - name: LINKERD2_PROXY_DESTINATION_PROFILE_SUFFIXES
          value: .
        - name: LINKERD2_PROXY_INBOUND_ACCEPT_KEEPALIVE
          value: 10000ms
        - name: LINKERD2_PROXY_OUTBOUND_CONNECT_KEEPALIVE
          value: 10000ms
        - name: K8S_SA
          valueFrom:
            fieldRef:
              fieldPath: spec.serviceAccountName
        - name: K8S_NS
          valueFrom:
            fieldRef:
              fieldPath: metadata.namespace
        - name: L5D_NS
          value: Namespace
        - name: L5D_TRUST_DOMAIN
          value: cluster.local
        - name: LINKERD2_PROXY_ID
          value: $(K8S_SA).$(K8S_NS).serviceaccount.identity.$(L5D_NS).$(L5D_TRUST_DOMAIN)
        - name: LINKERD2_PROXY_TLS_TRUST_ANCHORS
          value: /var/run/linkerd/identity/trust-anchors/trust-anchors.pem
        - name: LINKERD2_PROXY_TLS_END_ENTITY_DIR
          value: /var/run/linkerd/identity/end-entity
        - name: LINKERD2_PROXY_TLS_POD_IDENTITY
          value: $(LINKERD2_PROXY_ID)
        - name: LINKERD2_PROXY_CONTROLLER_NAMESPACE
          value: Namespace
        - name: LINKERD2_PROXY_TLS_CONTROLLER_IDENTITY
          value: linkerd-controller.$(L5D_NS).serviceaccount.identity.$(L5D_NS).$(L5D_TRUST_DOMAIN)
        image: gcr.io/linkerd-io/proxy-identity-init:dev-undefined
        imagePullPolicy: IfNotPresent
        name: linkerd-proxy-identity
        resources: {}
        securityContext:
          runAsUser: 2102
        terminationMessagePolicy: FallbackToLogsOnError
      - env:
        - name: LINKERD2_PROXY_LOG
          value: warn,linkerd2_proxy=info
        - name: LINKERD2_PROXY_CONTROL_URL
          value: tcp://linkerd-destination.Namespace.svc.cluster.local:8086
        - name: LINKERD2_PROXY_CONTROL_LISTENER
          value: tcp://0.0.0.0:4190
        - name: LINKERD2_PROXY_METRICS_LISTENER
          value: tcp://0.0.0.0:4191
        - name: LINKERD2_PROXY_OUTBOUND_LISTENER
          value: tcp://127.0.0.1:4140
        - name: LINKERD2_PROXY_INBOUND_LISTENER
          value: tcp://0.0.0.0:4143
        - name: LINKERD2_PROXY_DESTINATION_PROFILE_SUFFIXES
          value: .
        - name: LINKERD2_PROXY_INBOUND_ACCEPT_KEEPALIVE
          value: 10000ms
        - name: LINKERD2_PROXY_OUTBOUND_CONNECT_KEEPALIVE
          value: 10000ms
        - name: K8S_SA
          valueFrom:
            fieldRef:
              fieldPath: spec.serviceAccountName
        - name: K8S_NS
          valueFrom:
            fieldRef:
              fieldPath: metadata.namespace
        - name: L5D_NS
          value: Namespace
        - name: L5D_TRUST_DOMAIN
          value: cluster.local
        - name: LINKERD2_PROXY_ID
          value: $(K8S_SA).$(K8S_NS).serviceaccount.identity.$(L5D_NS).$(L5D_TRUST_DOMAIN)
        - name: LINKERD2_PROXY_TLS_TRUST_ANCHORS
          value: /var/run/linkerd/identity/trust-anchors/trust-anchors.pem
        - name: LINKERD2_PROXY_TLS_END_ENTITY_DIR
          value: /var/run/linkerd/identity/end-entity
        - name: LINKERD2_PROXY_TLS_POD_IDENTITY
          value: $(LINKERD2_PROXY_ID)
        - name: LINKERD2_PROXY_CONTROLLER_NAMESPACE
          value: Namespace
        - name: LINKERD2_PROXY_TLS_CONTROLLER_IDENTITY
          value: linkerd-controller.$(L5D_NS).serviceaccount.identity.$(L5D_NS).$(L5D_TRUST_DOMAIN)
        image: gcr.io/linkerd-io/proxy:dev-undefined
        imagePullPolicy: IfNotPresent
        livenessProbe:
          httpGet:
            path: /metrics
            port: 4191
          initialDelaySeconds: 10
        name: linkerd-proxy
        ports:
        - containerPort: 4143
          name: linkerd-proxy
        - containerPort: 4191
          name: linkerd-metrics
        readinessProbe:
          httpGet:
            path: /metrics
            port: 4191
          initialDelaySeconds: 10
        resources: {}
        securityContext:
          runAsUser: 2102
        terminationMessagePolicy: FallbackToLogsOnError
        volumeMounts:
        - mountPath: /var/run/linkerd/identity/end-entity
          name: linkerd-identity-end-entity
          readOnly: true
      initContainers:
      - args:
        - --incoming-proxy-port
        - "4143"
        - --outgoing-proxy-port
        - "4140"
        - --proxy-uid
        - "2102"
        - --inbound-ports-to-ignore
        - 4190,4191
        - --outbound-ports-to-ignore
        - "443"
        image: gcr.io/linkerd-io/proxy-init:dev-undefined
        imagePullPolicy: IfNotPresent
        name: linkerd-init
        resources: {}
        securityContext:
          capabilities:
            add:
            - NET_ADMIN
          privileged: false
          runAsNonRoot: false
          runAsUser: 0
        terminationMessagePolicy: FallbackToLogsOnError
      serviceAccountName: linkerd-web
      volumes:
      - emptyDir:
          medium: Memory
        name: linkerd-identity-end-entity
status: {}
---
###
### Prometheus
###
---
kind: ServiceAccount
apiVersion: v1
metadata:
  name: linkerd-prometheus
  namespace: Namespace
---
kind: ClusterRole
apiVersion: rbac.authorization.k8s.io/v1beta1
metadata:
  name: linkerd-Namespace-prometheus
rules:
- apiGroups: [""]
  resources: ["pods"]
  verbs: ["get", "list", "watch"]
---
kind: ClusterRoleBinding
apiVersion: rbac.authorization.k8s.io/v1beta1
metadata:
  name: linkerd-Namespace-prometheus
roleRef:
  apiGroup: rbac.authorization.k8s.io
  kind: ClusterRole
  name: linkerd-Namespace-prometheus
subjects:
- kind: ServiceAccount
  name: linkerd-prometheus
  namespace: Namespace
---
kind: Service
apiVersion: v1
metadata:
  name: linkerd-prometheus
  namespace: Namespace
  labels:
    ControllerComponentLabel: prometheus
  annotations:
    CreatedByAnnotation: CliVersion
spec:
  type: ClusterIP
  selector:
    ControllerComponentLabel: prometheus
  ports:
  - name: admin-http
    port: 9090
    targetPort: 9090
---
apiVersion: extensions/v1beta1
kind: Deployment
metadata:
  annotations:
    CreatedByAnnotation: CliVersion
  creationTimestamp: null
  labels:
    ControllerComponentLabel: prometheus
  name: linkerd-prometheus
  namespace: Namespace
spec:
  replicas: 1
  strategy: {}
  template:
    metadata:
      annotations:
        CreatedByAnnotation: CliVersion
        linkerd.io/created-by: linkerd/cli dev-undefined
        linkerd.io/identity-mode: default
        linkerd.io/proxy-version: dev-undefined
      creationTimestamp: null
      labels:
        ControllerComponentLabel: prometheus
        linkerd.io/control-plane-ns: Namespace
        linkerd.io/proxy-deployment: linkerd-prometheus
    spec:
      containers:
      - args:
        - --storage.tsdb.path=/data
        - --storage.tsdb.retention=6h
        - --config.file=/etc/prometheus/prometheus.yml
        image: PrometheusImage
        imagePullPolicy: ImagePullPolicy
        livenessProbe:
          httpGet:
            path: /-/healthy
            port: 9090
          initialDelaySeconds: 30
          timeoutSeconds: 30
        name: prometheus
        ports:
        - containerPort: 9090
          name: admin-http
        readinessProbe:
          httpGet:
            path: /-/ready
            port: 9090
          initialDelaySeconds: 30
          timeoutSeconds: 30
        resources: {}
        securityContext:
          runAsUser: 65534
        volumeMounts:
        - mountPath: /data
          name: data
        - mountPath: /etc/prometheus
          name: prometheus-config
          readOnly: true
      - env:
        - name: LINKERD2_PROXY_LOG
          value: warn,linkerd2_proxy=info
        - name: LINKERD2_PROXY_CONTROL_URL
          value: tcp://linkerd-destination.Namespace.svc.cluster.local:8086
        - name: LINKERD2_PROXY_CONTROL_LISTENER
          value: tcp://0.0.0.0:4190
        - name: LINKERD2_PROXY_METRICS_LISTENER
          value: tcp://0.0.0.0:4191
        - name: LINKERD2_PROXY_OUTBOUND_LISTENER
          value: tcp://127.0.0.1:4140
        - name: LINKERD2_PROXY_INBOUND_LISTENER
          value: tcp://0.0.0.0:4143
        - name: LINKERD2_PROXY_DESTINATION_PROFILE_SUFFIXES
          value: .
        - name: LINKERD2_PROXY_INBOUND_ACCEPT_KEEPALIVE
          value: 10000ms
        - name: LINKERD2_PROXY_OUTBOUND_CONNECT_KEEPALIVE
          value: 10000ms
        - name: K8S_SA
          valueFrom:
            fieldRef:
              fieldPath: spec.serviceAccountName
        - name: K8S_NS
          valueFrom:
            fieldRef:
              fieldPath: metadata.namespace
        - name: L5D_NS
          value: Namespace
        - name: L5D_TRUST_DOMAIN
          value: cluster.local
        - name: LINKERD2_PROXY_ID
          value: $(K8S_SA).$(K8S_NS).serviceaccount.identity.$(L5D_NS).$(L5D_TRUST_DOMAIN)
        - name: LINKERD2_PROXY_OUTBOUND_ROUTER_CAPACITY
          value: "10000"
        - name: LINKERD2_PROXY_TLS_TRUST_ANCHORS
          value: /var/run/linkerd/identity/trust-anchors/trust-anchors.pem
        - name: LINKERD2_PROXY_TLS_END_ENTITY_DIR
          value: /var/run/linkerd/identity/end-entity
        - name: LINKERD2_PROXY_TLS_POD_IDENTITY
          value: $(LINKERD2_PROXY_ID)
        - name: LINKERD2_PROXY_CONTROLLER_NAMESPACE
          value: Namespace
        - name: LINKERD2_PROXY_TLS_CONTROLLER_IDENTITY
          value: linkerd-controller.$(L5D_NS).serviceaccount.identity.$(L5D_NS).$(L5D_TRUST_DOMAIN)
        image: gcr.io/linkerd-io/proxy-identity-init:dev-undefined
        imagePullPolicy: IfNotPresent
        name: linkerd-proxy-identity
        resources: {}
        securityContext:
          runAsUser: 2102
        terminationMessagePolicy: FallbackToLogsOnError
      - env:
        - name: LINKERD2_PROXY_LOG
          value: warn,linkerd2_proxy=info
        - name: LINKERD2_PROXY_CONTROL_URL
          value: tcp://linkerd-destination.Namespace.svc.cluster.local:8086
        - name: LINKERD2_PROXY_CONTROL_LISTENER
          value: tcp://0.0.0.0:4190
        - name: LINKERD2_PROXY_METRICS_LISTENER
          value: tcp://0.0.0.0:4191
        - name: LINKERD2_PROXY_OUTBOUND_LISTENER
          value: tcp://127.0.0.1:4140
        - name: LINKERD2_PROXY_INBOUND_LISTENER
          value: tcp://0.0.0.0:4143
        - name: LINKERD2_PROXY_DESTINATION_PROFILE_SUFFIXES
          value: .
        - name: LINKERD2_PROXY_INBOUND_ACCEPT_KEEPALIVE
          value: 10000ms
        - name: LINKERD2_PROXY_OUTBOUND_CONNECT_KEEPALIVE
          value: 10000ms
        - name: K8S_SA
          valueFrom:
            fieldRef:
              fieldPath: spec.serviceAccountName
        - name: K8S_NS
          valueFrom:
            fieldRef:
              fieldPath: metadata.namespace
        - name: L5D_NS
          value: Namespace
        - name: L5D_TRUST_DOMAIN
          value: cluster.local
        - name: LINKERD2_PROXY_ID
          value: $(K8S_SA).$(K8S_NS).serviceaccount.identity.$(L5D_NS).$(L5D_TRUST_DOMAIN)
        - name: LINKERD2_PROXY_OUTBOUND_ROUTER_CAPACITY
          value: "10000"
        - name: LINKERD2_PROXY_TLS_TRUST_ANCHORS
          value: /var/run/linkerd/identity/trust-anchors/trust-anchors.pem
        - name: LINKERD2_PROXY_TLS_END_ENTITY_DIR
          value: /var/run/linkerd/identity/end-entity
        - name: LINKERD2_PROXY_TLS_POD_IDENTITY
          value: $(LINKERD2_PROXY_ID)
        - name: LINKERD2_PROXY_CONTROLLER_NAMESPACE
          value: Namespace
        - name: LINKERD2_PROXY_TLS_CONTROLLER_IDENTITY
          value: linkerd-controller.$(L5D_NS).serviceaccount.identity.$(L5D_NS).$(L5D_TRUST_DOMAIN)
        image: gcr.io/linkerd-io/proxy:dev-undefined
        imagePullPolicy: IfNotPresent
        livenessProbe:
          httpGet:
            path: /metrics
            port: 4191
          initialDelaySeconds: 10
        name: linkerd-proxy
        ports:
        - containerPort: 4143
          name: linkerd-proxy
        - containerPort: 4191
          name: linkerd-metrics
        readinessProbe:
          httpGet:
            path: /metrics
            port: 4191
          initialDelaySeconds: 10
        resources: {}
        securityContext:
          runAsUser: 2102
        terminationMessagePolicy: FallbackToLogsOnError
        volumeMounts:
        - mountPath: /var/run/linkerd/identity/end-entity
          name: linkerd-identity-end-entity
          readOnly: true
      initContainers:
      - args:
        - --incoming-proxy-port
        - "4143"
        - --outgoing-proxy-port
        - "4140"
        - --proxy-uid
        - "2102"
        - --inbound-ports-to-ignore
        - 4190,4191
        - --outbound-ports-to-ignore
        - "443"
        image: gcr.io/linkerd-io/proxy-init:dev-undefined
        imagePullPolicy: IfNotPresent
        name: linkerd-init
        resources: {}
        securityContext:
          capabilities:
            add:
            - NET_ADMIN
          privileged: false
          runAsNonRoot: false
          runAsUser: 0
        terminationMessagePolicy: FallbackToLogsOnError
      serviceAccountName: linkerd-prometheus
      volumes:
      - emptyDir: {}
        name: data
      - configMap:
          name: linkerd-prometheus-config
        name: prometheus-config
      - emptyDir:
          medium: Memory
        name: linkerd-identity-end-entity
status: {}
---
kind: ConfigMap
apiVersion: v1
metadata:
  name: linkerd-prometheus-config
  namespace: Namespace
  labels:
    ControllerComponentLabel: prometheus
  annotations:
    CreatedByAnnotation: CliVersion
data:
  prometheus.yml: |-
    global:
      scrape_interval: 10s
      scrape_timeout: 10s
      evaluation_interval: 10s

    rule_files:
    - /etc/prometheus/*_rules.yml

    scrape_configs:
    - job_name: 'prometheus'
      static_configs:
      - targets: ['localhost:9090']

    - job_name: 'grafana'
      kubernetes_sd_configs:
      - role: pod
        namespaces:
          names: ['Namespace']
      relabel_configs:
      - source_labels:
        - __meta_kubernetes_pod_container_name
        action: keep
        regex: ^grafana$

    - job_name: 'linkerd-controller'
      kubernetes_sd_configs:
      - role: pod
        namespaces:
          names: ['Namespace']
      relabel_configs:
      - source_labels:
        - __meta_kubernetes_pod_label_linkerd_io_control_plane_component
        - __meta_kubernetes_pod_container_port_name
        action: keep
        regex: (.*);admin-http$
      - source_labels: [__meta_kubernetes_pod_container_name]
        action: replace
        target_label: component

    - job_name: 'linkerd-proxy'
      kubernetes_sd_configs:
      - role: pod
      relabel_configs:
      - source_labels:
        - __meta_kubernetes_pod_container_name
        - __meta_kubernetes_pod_container_port_name
        - __meta_kubernetes_pod_label_linkerd_io_control_plane_ns
        action: keep
        regex: ^ProxyContainerName;linkerd-metrics;Namespace$
      - source_labels: [__meta_kubernetes_namespace]
        action: replace
        target_label: namespace
      - source_labels: [__meta_kubernetes_pod_name]
        action: replace
        target_label: pod
      # special case k8s' "job" label, to not interfere with prometheus' "job"
      # label
      # __meta_kubernetes_pod_label_linkerd_io_proxy_job=foo =>
      # k8s_job=foo
      - source_labels: [__meta_kubernetes_pod_label_linkerd_io_proxy_job]
        action: replace
        target_label: k8s_job
      # drop __meta_kubernetes_pod_label_linkerd_io_proxy_job
      - action: labeldrop
        regex: __meta_kubernetes_pod_label_linkerd_io_proxy_job
      # __meta_kubernetes_pod_label_linkerd_io_proxy_deployment=foo =>
      # deployment=foo
      - action: labelmap
        regex: __meta_kubernetes_pod_label_linkerd_io_proxy_(.+)
      # drop all labels that we just made copies of in the previous labelmap
      - action: labeldrop
        regex: __meta_kubernetes_pod_label_linkerd_io_proxy_(.+)
      # __meta_kubernetes_pod_label_linkerd_io_foo=bar =>
      # foo=bar
      - action: labelmap
        regex: __meta_kubernetes_pod_label_linkerd_io_(.+)
---
###
### Grafana
###
---
kind: ServiceAccount
apiVersion: v1
metadata:
  name: linkerd-grafana
  namespace: Namespace
---
kind: Service
apiVersion: v1
metadata:
  name: linkerd-grafana
  namespace: Namespace
  labels:
    ControllerComponentLabel: grafana
  annotations:
    CreatedByAnnotation: CliVersion
spec:
  type: ClusterIP
  selector:
    ControllerComponentLabel: grafana
  ports:
  - name: http
    port: 3000
    targetPort: 3000
---
apiVersion: extensions/v1beta1
kind: Deployment
metadata:
  annotations:
    CreatedByAnnotation: CliVersion
  creationTimestamp: null
  labels:
    ControllerComponentLabel: grafana
  name: linkerd-grafana
  namespace: Namespace
spec:
  replicas: 1
  strategy: {}
  template:
    metadata:
      annotations:
        CreatedByAnnotation: CliVersion
        linkerd.io/created-by: linkerd/cli dev-undefined
        linkerd.io/identity-mode: default
        linkerd.io/proxy-version: dev-undefined
      creationTimestamp: null
      labels:
        ControllerComponentLabel: grafana
        linkerd.io/control-plane-ns: Namespace
        linkerd.io/proxy-deployment: linkerd-grafana
    spec:
      containers:
      - env:
        - name: GF_PATHS_DATA
          value: /data
        image: GrafanaImage
        imagePullPolicy: ImagePullPolicy
        livenessProbe:
          httpGet:
            path: /api/health
            port: 3000
          initialDelaySeconds: 30
        name: grafana
        ports:
        - containerPort: 3000
          name: http
        readinessProbe:
          httpGet:
            path: /api/health
            port: 3000
        resources: {}
        securityContext:
          runAsUser: 472
        volumeMounts:
        - mountPath: /data
          name: data
        - mountPath: /etc/grafana
          name: grafana-config
          readOnly: true
      - env:
        - name: LINKERD2_PROXY_LOG
          value: warn,linkerd2_proxy=info
        - name: LINKERD2_PROXY_CONTROL_URL
          value: tcp://linkerd-destination.Namespace.svc.cluster.local:8086
        - name: LINKERD2_PROXY_CONTROL_LISTENER
          value: tcp://0.0.0.0:4190
        - name: LINKERD2_PROXY_METRICS_LISTENER
          value: tcp://0.0.0.0:4191
        - name: LINKERD2_PROXY_OUTBOUND_LISTENER
          value: tcp://127.0.0.1:4140
        - name: LINKERD2_PROXY_INBOUND_LISTENER
          value: tcp://0.0.0.0:4143
        - name: LINKERD2_PROXY_DESTINATION_PROFILE_SUFFIXES
          value: .
        - name: LINKERD2_PROXY_INBOUND_ACCEPT_KEEPALIVE
          value: 10000ms
        - name: LINKERD2_PROXY_OUTBOUND_CONNECT_KEEPALIVE
          value: 10000ms
        - name: K8S_SA
          valueFrom:
            fieldRef:
              fieldPath: spec.serviceAccountName
        - name: K8S_NS
          valueFrom:
            fieldRef:
              fieldPath: metadata.namespace
        - name: L5D_NS
          value: Namespace
        - name: L5D_TRUST_DOMAIN
          value: cluster.local
        - name: LINKERD2_PROXY_ID
          value: $(K8S_SA).$(K8S_NS).serviceaccount.identity.$(L5D_NS).$(L5D_TRUST_DOMAIN)
        - name: LINKERD2_PROXY_TLS_TRUST_ANCHORS
          value: /var/run/linkerd/identity/trust-anchors/trust-anchors.pem
        - name: LINKERD2_PROXY_TLS_END_ENTITY_DIR
          value: /var/run/linkerd/identity/end-entity
        - name: LINKERD2_PROXY_TLS_POD_IDENTITY
          value: $(LINKERD2_PROXY_ID)
        - name: LINKERD2_PROXY_CONTROLLER_NAMESPACE
          value: Namespace
        - name: LINKERD2_PROXY_TLS_CONTROLLER_IDENTITY
          value: linkerd-controller.$(L5D_NS).serviceaccount.identity.$(L5D_NS).$(L5D_TRUST_DOMAIN)
        image: gcr.io/linkerd-io/proxy-identity-init:dev-undefined
        imagePullPolicy: IfNotPresent
        name: linkerd-proxy-identity
        resources: {}
        securityContext:
          runAsUser: 2102
        terminationMessagePolicy: FallbackToLogsOnError
      - env:
        - name: LINKERD2_PROXY_LOG
          value: warn,linkerd2_proxy=info
        - name: LINKERD2_PROXY_CONTROL_URL
          value: tcp://linkerd-destination.Namespace.svc.cluster.local:8086
        - name: LINKERD2_PROXY_CONTROL_LISTENER
          value: tcp://0.0.0.0:4190
        - name: LINKERD2_PROXY_METRICS_LISTENER
          value: tcp://0.0.0.0:4191
        - name: LINKERD2_PROXY_OUTBOUND_LISTENER
          value: tcp://127.0.0.1:4140
        - name: LINKERD2_PROXY_INBOUND_LISTENER
          value: tcp://0.0.0.0:4143
        - name: LINKERD2_PROXY_DESTINATION_PROFILE_SUFFIXES
          value: .
        - name: LINKERD2_PROXY_INBOUND_ACCEPT_KEEPALIVE
          value: 10000ms
        - name: LINKERD2_PROXY_OUTBOUND_CONNECT_KEEPALIVE
          value: 10000ms
        - name: K8S_SA
          valueFrom:
            fieldRef:
              fieldPath: spec.serviceAccountName
        - name: K8S_NS
          valueFrom:
            fieldRef:
              fieldPath: metadata.namespace
        - name: L5D_NS
          value: Namespace
        - name: L5D_TRUST_DOMAIN
          value: cluster.local
        - name: LINKERD2_PROXY_ID
          value: $(K8S_SA).$(K8S_NS).serviceaccount.identity.$(L5D_NS).$(L5D_TRUST_DOMAIN)
        - name: LINKERD2_PROXY_TLS_TRUST_ANCHORS
          value: /var/run/linkerd/identity/trust-anchors/trust-anchors.pem
        - name: LINKERD2_PROXY_TLS_END_ENTITY_DIR
          value: /var/run/linkerd/identity/end-entity
        - name: LINKERD2_PROXY_TLS_POD_IDENTITY
          value: $(LINKERD2_PROXY_ID)
        - name: LINKERD2_PROXY_CONTROLLER_NAMESPACE
          value: Namespace
        - name: LINKERD2_PROXY_TLS_CONTROLLER_IDENTITY
          value: linkerd-controller.$(L5D_NS).serviceaccount.identity.$(L5D_NS).$(L5D_TRUST_DOMAIN)
        image: gcr.io/linkerd-io/proxy:dev-undefined
        imagePullPolicy: IfNotPresent
        livenessProbe:
          httpGet:
            path: /metrics
            port: 4191
          initialDelaySeconds: 10
        name: linkerd-proxy
        ports:
        - containerPort: 4143
          name: linkerd-proxy
        - containerPort: 4191
          name: linkerd-metrics
        readinessProbe:
          httpGet:
            path: /metrics
            port: 4191
          initialDelaySeconds: 10
        resources: {}
        securityContext:
          runAsUser: 2102
        terminationMessagePolicy: FallbackToLogsOnError
        volumeMounts:
        - mountPath: /var/run/linkerd/identity/end-entity
          name: linkerd-identity-end-entity
          readOnly: true
      initContainers:
      - args:
        - --incoming-proxy-port
        - "4143"
        - --outgoing-proxy-port
        - "4140"
        - --proxy-uid
        - "2102"
        - --inbound-ports-to-ignore
        - 4190,4191
        - --outbound-ports-to-ignore
        - "443"
        image: gcr.io/linkerd-io/proxy-init:dev-undefined
        imagePullPolicy: IfNotPresent
        name: linkerd-init
        resources: {}
        securityContext:
          capabilities:
            add:
            - NET_ADMIN
          privileged: false
          runAsNonRoot: false
          runAsUser: 0
        terminationMessagePolicy: FallbackToLogsOnError
      serviceAccountName: linkerd-grafana
      volumes:
      - emptyDir: {}
        name: data
      - configMap:
          items:
          - key: grafana.ini
            path: grafana.ini
          - key: datasources.yaml
            path: provisioning/datasources/datasources.yaml
          - key: dashboards.yaml
            path: provisioning/dashboards/dashboards.yaml
          name: linkerd-grafana-config
        name: grafana-config
      - emptyDir:
          medium: Memory
        name: linkerd-identity-end-entity
status: {}
---
kind: ConfigMap
apiVersion: v1
metadata:
  name: linkerd-grafana-config
  namespace: Namespace
  labels:
    ControllerComponentLabel: grafana
  annotations:
    CreatedByAnnotation: CliVersion
data:
  grafana.ini: |-
    instance_name = linkerd-grafana

    [server]
    root_url = %(protocol)s://%(domain)s:/grafana/

    [auth]
    disable_login_form = true

    [auth.anonymous]
    enabled = true
    org_role = Editor

    [auth.basic]
    enabled = false

    [analytics]
    check_for_updates = false

  datasources.yaml: |-
    apiVersion: 1
    datasources:
    - name: prometheus
      type: prometheus
      access: proxy
      orgId: 1
      url: http://linkerd-prometheus.Namespace.svc.cluster.local:9090
      isDefault: true
      jsonData:
        timeInterval: "5s"
      version: 1
      editable: true

  dashboards.yaml: |-
    apiVersion: 1
    providers:
    - name: 'default'
      orgId: 1
      folder: ''
      type: file
      disableDeletion: true
      editable: true
      options:
        path: /var/lib/grafana/dashboards
        homeDashboardId: linkerd-top-line

---
###
### Proxy Injector
###
---
apiVersion: apps/v1
kind: Deployment
metadata:
  annotations:
    CreatedByAnnotation: CliVersion
  creationTimestamp: null
  labels:
    ControllerComponentLabel: proxy-injector
  name: linkerd-proxy-injector
  namespace: Namespace
spec:
  replicas: 1
  selector:
    matchLabels:
      ControllerComponentLabel: proxy-injector
  strategy: {}
  template:
    metadata:
      annotations:
        CreatedByAnnotation: CliVersion
        linkerd.io/created-by: linkerd/cli dev-undefined
        linkerd.io/identity-mode: default
        linkerd.io/proxy-version: dev-undefined
      creationTimestamp: null
      labels:
        ControllerComponentLabel: proxy-injector
        linkerd.io/control-plane-ns: Namespace
        linkerd.io/proxy-deployment: linkerd-proxy-injector
    spec:
      containers:
      - args:
        - proxy-injector
        - -controller-namespace=Namespace
        - -log-level=ControllerLogLevel
        - -no-init-container=false
        image: ControllerImage
        imagePullPolicy: ImagePullPolicy
        livenessProbe:
          httpGet:
            path: /ping
            port: 9995
          initialDelaySeconds: 10
        name: proxy-injector
        ports:
        - containerPort: 8443
          name: proxy-injector
        readinessProbe:
          failureThreshold: 7
          httpGet:
            path: /ready
            port: 9995
        resources: {}
        securityContext:
          runAsUser: 2103
        volumeMounts:
        - mountPath: /var/linkerd-io/config
          name: proxy-spec
      - env:
        - name: LINKERD2_PROXY_LOG
          value: warn,linkerd2_proxy=info
        - name: LINKERD2_PROXY_CONTROL_URL
          value: tcp://linkerd-destination.Namespace.svc.cluster.local:8086
        - name: LINKERD2_PROXY_CONTROL_LISTENER
          value: tcp://0.0.0.0:4190
        - name: LINKERD2_PROXY_METRICS_LISTENER
          value: tcp://0.0.0.0:4191
        - name: LINKERD2_PROXY_OUTBOUND_LISTENER
          value: tcp://127.0.0.1:4140
        - name: LINKERD2_PROXY_INBOUND_LISTENER
          value: tcp://0.0.0.0:4143
        - name: LINKERD2_PROXY_DESTINATION_PROFILE_SUFFIXES
          value: .
        - name: LINKERD2_PROXY_INBOUND_ACCEPT_KEEPALIVE
          value: 10000ms
        - name: LINKERD2_PROXY_OUTBOUND_CONNECT_KEEPALIVE
          value: 10000ms
        - name: K8S_SA
          valueFrom:
            fieldRef:
              fieldPath: spec.serviceAccountName
        - name: K8S_NS
          valueFrom:
            fieldRef:
              fieldPath: metadata.namespace
        - name: L5D_NS
          value: Namespace
        - name: L5D_TRUST_DOMAIN
          value: cluster.local
        - name: LINKERD2_PROXY_ID
          value: $(K8S_SA).$(K8S_NS).serviceaccount.identity.$(L5D_NS).$(L5D_TRUST_DOMAIN)
        - name: LINKERD2_PROXY_TLS_TRUST_ANCHORS
          value: /var/run/linkerd/identity/trust-anchors/trust-anchors.pem
        - name: LINKERD2_PROXY_TLS_END_ENTITY_DIR
          value: /var/run/linkerd/identity/end-entity
        - name: LINKERD2_PROXY_TLS_POD_IDENTITY
          value: $(LINKERD2_PROXY_ID)
        - name: LINKERD2_PROXY_CONTROLLER_NAMESPACE
          value: Namespace
        - name: LINKERD2_PROXY_TLS_CONTROLLER_IDENTITY
          value: linkerd-controller.$(L5D_NS).serviceaccount.identity.$(L5D_NS).$(L5D_TRUST_DOMAIN)
        image: gcr.io/linkerd-io/proxy-identity-init:dev-undefined
        imagePullPolicy: IfNotPresent
        name: linkerd-proxy-identity
        resources: {}
        securityContext:
          runAsUser: 2102
        terminationMessagePolicy: FallbackToLogsOnError
<<<<<<< HEAD
=======
      initContainers:
      - args:
        - --incoming-proxy-port
        - "4143"
        - --outgoing-proxy-port
        - "4140"
        - --proxy-uid
        - "2102"
        - --inbound-ports-to-ignore
        - 4190,4191
        - --outbound-ports-to-ignore
        - "443"
        image: gcr.io/linkerd-io/proxy-init:dev-undefined
        imagePullPolicy: IfNotPresent
        name: linkerd-init
        resources: {}
        securityContext:
          capabilities:
            add:
            - NET_ADMIN
          privileged: false
          runAsNonRoot: false
          runAsUser: 0
        terminationMessagePolicy: FallbackToLogsOnError
      serviceAccountName: linkerd-ca
status: {}
---
###
### Proxy Injector
###
---
apiVersion: apps/v1
kind: Deployment
metadata:
  annotations:
    CreatedByAnnotation: CliVersion
  creationTimestamp: null
  labels:
    ControllerComponentLabel: proxy-injector
  name: linkerd-proxy-injector
  namespace: Namespace
spec:
  replicas: 1
  selector:
    matchLabels:
      ControllerComponentLabel: proxy-injector
  strategy: {}
  template:
    metadata:
      annotations:
        CreatedByAnnotation: CliVersion
        linkerd.io/created-by: linkerd/cli dev-undefined
        linkerd.io/identity-mode: disabled
        linkerd.io/proxy-version: dev-undefined
      creationTimestamp: null
      labels:
        ControllerComponentLabel: proxy-injector
        linkerd.io/control-plane-ns: Namespace
        linkerd.io/proxy-deployment: linkerd-proxy-injector
    spec:
      containers:
      - args:
        - proxy-injector
        - -controller-namespace=Namespace
        - -log-level=ControllerLogLevel
        - -no-init-container=false
        - -tls-enabled=true
        image: ControllerImage
        imagePullPolicy: ImagePullPolicy
        livenessProbe:
          httpGet:
            path: /ping
            port: 9995
          initialDelaySeconds: 10
        name: proxy-injector
        ports:
        - containerPort: 8443
          name: proxy-injector
        readinessProbe:
          failureThreshold: 7
          httpGet:
            path: /ready
            port: 9995
        resources: {}
        securityContext:
          runAsUser: 2103
        volumeMounts:
        - mountPath: /var/linkerd-io/config
          name: config
>>>>>>> f34de691
      - env:
        - name: LINKERD2_PROXY_LOG
          value: warn,linkerd2_proxy=info
        - name: LINKERD2_PROXY_CONTROL_URL
          value: tcp://linkerd-destination.Namespace.svc.cluster.local:8086
        - name: LINKERD2_PROXY_CONTROL_LISTENER
          value: tcp://0.0.0.0:4190
        - name: LINKERD2_PROXY_METRICS_LISTENER
          value: tcp://0.0.0.0:4191
        - name: LINKERD2_PROXY_OUTBOUND_LISTENER
          value: tcp://127.0.0.1:4140
        - name: LINKERD2_PROXY_INBOUND_LISTENER
          value: tcp://0.0.0.0:4143
        - name: LINKERD2_PROXY_DESTINATION_PROFILE_SUFFIXES
          value: .
        - name: LINKERD2_PROXY_INBOUND_ACCEPT_KEEPALIVE
          value: 10000ms
        - name: LINKERD2_PROXY_OUTBOUND_CONNECT_KEEPALIVE
          value: 10000ms
        - name: K8S_SA
          valueFrom:
            fieldRef:
              fieldPath: spec.serviceAccountName
        - name: K8S_NS
          valueFrom:
            fieldRef:
              fieldPath: metadata.namespace
        - name: L5D_NS
          value: Namespace
        - name: L5D_TRUST_DOMAIN
          value: cluster.local
        - name: LINKERD2_PROXY_ID
          value: $(K8S_SA).$(K8S_NS).serviceaccount.identity.$(L5D_NS).$(L5D_TRUST_DOMAIN)
        - name: LINKERD2_PROXY_TLS_TRUST_ANCHORS
          value: /var/run/linkerd/identity/trust-anchors/trust-anchors.pem
        - name: LINKERD2_PROXY_TLS_END_ENTITY_DIR
          value: /var/run/linkerd/identity/end-entity
        - name: LINKERD2_PROXY_TLS_POD_IDENTITY
          value: $(LINKERD2_PROXY_ID)
        - name: LINKERD2_PROXY_CONTROLLER_NAMESPACE
          value: Namespace
        - name: LINKERD2_PROXY_TLS_CONTROLLER_IDENTITY
          value: linkerd-controller.$(L5D_NS).serviceaccount.identity.$(L5D_NS).$(L5D_TRUST_DOMAIN)
        image: gcr.io/linkerd-io/proxy:dev-undefined
        imagePullPolicy: IfNotPresent
        livenessProbe:
          httpGet:
            path: /metrics
            port: 4191
          initialDelaySeconds: 10
        name: linkerd-proxy
        ports:
        - containerPort: 4143
          name: linkerd-proxy
        - containerPort: 4191
          name: linkerd-metrics
        readinessProbe:
          httpGet:
            path: /metrics
            port: 4191
          initialDelaySeconds: 10
        resources: {}
        securityContext:
          runAsUser: 2102
        terminationMessagePolicy: FallbackToLogsOnError
        volumeMounts:
        - mountPath: /var/run/linkerd/identity/end-entity
          name: linkerd-identity-end-entity
          readOnly: true
      initContainers:
      - args:
        - --incoming-proxy-port
        - "4143"
        - --outgoing-proxy-port
        - "4140"
        - --proxy-uid
        - "2102"
        - --inbound-ports-to-ignore
        - 4190,4191
        - --outbound-ports-to-ignore
        - "443"
        image: gcr.io/linkerd-io/proxy-init:dev-undefined
        imagePullPolicy: IfNotPresent
        name: linkerd-init
        resources: {}
        securityContext:
          capabilities:
            add:
            - NET_ADMIN
          privileged: false
          runAsNonRoot: false
          runAsUser: 0
        terminationMessagePolicy: FallbackToLogsOnError
      serviceAccountName: linkerd-proxy-injector
      volumes:
      - configMap:
<<<<<<< HEAD
          name: linkerd-proxy-injector-sidecar-config
        name: proxy-spec
      - emptyDir:
          medium: Memory
        name: linkerd-identity-end-entity
=======
          name: linkerd-config
        name: config
>>>>>>> f34de691
status: {}
---
kind: ServiceAccount
apiVersion: v1
metadata:
  name: linkerd-proxy-injector
  namespace: Namespace
---
kind: ClusterRole
apiVersion: rbac.authorization.k8s.io/v1
metadata:
  name: linkerd-Namespace-proxy-injector
rules:
- apiGroups: ["admissionregistration.k8s.io"]
  resources: ["mutatingwebhookconfigurations"]
  verbs: ["create", "update", "get", "watch"]
- apiGroups: [""]
  resources: ["namespaces"]
  verbs: ["get"]
---
kind: ClusterRoleBinding
apiVersion: rbac.authorization.k8s.io/v1
metadata:
  name: linkerd-Namespace-proxy-injector
subjects:
- kind: ServiceAccount
  name: linkerd-proxy-injector
  namespace: Namespace
  apiGroup: ""
roleRef:
  kind: ClusterRole
  name: linkerd-Namespace-proxy-injector
  apiGroup: rbac.authorization.k8s.io
---
kind: Service
apiVersion: v1
metadata:
  name: linkerd-proxy-injector
  namespace: Namespace
  labels:
    ControllerComponentLabel: proxy-injector
  annotations:
    CreatedByAnnotation: CliVersion
spec:
  type: ClusterIP
  selector:
    ControllerComponentLabel: proxy-injector
  ports:
  - name: proxy-injector
    port: 443
    targetPort: proxy-injector
<<<<<<< HEAD
---
kind: ConfigMap
apiVersion: v1
metadata:
  name: linkerd-proxy-injector-sidecar-config
  namespace: Namespace
  labels:
    ControllerComponentLabel: proxy-injector
  annotations:
    CreatedByAnnotation: CliVersion
data:
  ProxyInitSpecFileName: |
    args:
    - --incoming-proxy-port
    - 4143
    - --outgoing-proxy-port
    - 4140
    - --proxy-uid
    - 2102
    - --inbound-ports-to-ignore
    - 4190,4191,1,2,3
    - --outbound-ports-to-ignore
    - 2,3,4
    image: ProxyInitImage
    imagePullPolicy: IfNotPresent
    name: linkerd-init
    securityContext:
      capabilities:
        add:
        - NET_ADMIN
      privileged: false
      runAsNonRoot: false
      runAsUser: 0
    terminationMessagePolicy: FallbackToLogsOnError
  ProxySpecFileName: |
    env:
    - name: LINKERD2_PROXY_LOG
      value: ProxyLogLevel
    - name: LINKERD2_PROXY_CONTROL_URL
      value: tcp://linkerd-destination.Namespace.svc.cluster.local:123
    - name: LINKERD2_PROXY_CONTROL_LISTENER
      value: tcp://0.0.0.0:4190
    - name: LINKERD2_PROXY_METRICS_LISTENER
      value: tcp://0.0.0.0:4191
    - name: LINKERD2_PROXY_OUTBOUND_LISTENER
      value: tcp://127.0.0.1:4140
    - name: LINKERD2_PROXY_INBOUND_LISTENER
      value: tcp://0.0.0.0:4143
    - name: LINKERD2_PROXY_DESTINATION_PROFILE_SUFFIXES
      value: suffix.
    - name: LINKERD2_PROXY_INBOUND_ACCEPT_KEEPALIVE
      value: 10000ms
    - name: LINKERD2_PROXY_OUTBOUND_CONNECT_KEEPALIVE
      value: 10000ms
    - name: LINKERD2_PROXY_ID
      value: "" # this value will be computed by the webhook
    - name: LINKERD2_PROXY_TLS_TRUST_ANCHORS
      value: /var/linkerd-io/trust-anchors/
    - name: LINKERD2_PROXY_TLS_CERT
      value: /var/linkerd-io/identity/
    - name: LINKERD2_PROXY_TLS_PRIVATE_KEY
      value: /var/linkerd-io/identity/
    - name: LINKERD2_PROXY_TLS_LOCAL_IDENTITY
      value: "" # this value will be computed by the webhook
    - name: LINKERD2_PROXY_CONTROLLER_NAMESPACE
      value: Namespace
    - name: LINKERD2_PROXY_TLS_CONTROLLER_IDENTITY
      value: "" # this value will be computed by the webhook
    image: ProxyImage
    imagePullPolicy: IfNotPresent
    livenessProbe:
      httpGet:
        path: /metrics
        port: 4191
      initialDelaySeconds: 10
    name: linkerd-proxy
    ports:
    - containerPort: 4143
      name: linkerd-proxy
    - containerPort: 4191
      name: linkerd-metrics
    readinessProbe:
      httpGet:
        path: /metrics
        port: 4191
      initialDelaySeconds: 10
    resources:
      requests:
        cpu: RequestCPU
        memory: RequestMemory
    securityContext:
      runAsUser: 2102
    terminationMessagePolicy: FallbackToLogsOnError
=======
>>>>>>> f34de691
---<|MERGE_RESOLUTION|>--- conflicted
+++ resolved
@@ -5,295 +5,6 @@
   name: Namespace
   annotations:
     ProxyInjectAnnotation: ProxyInjectDisabled
----
-###
-### Identity Controller Service
-###
----
-kind: ServiceAccount
-apiVersion: v1
-metadata:
-  name: linkerd-identity
-  namespace: Namespace
----
-kind: ClusterRole
-apiVersion: rbac.authorization.k8s.io/v1beta1
-metadata:
-  name: linkerd-Namespace-identity
-rules:
-- apiGroups: ["authentication.k8s.io"]
-  resources: ["tokenreviews"]
-  verbs: ["create"]
----
-kind: ClusterRoleBinding
-apiVersion: rbac.authorization.k8s.io/v1beta1
-metadata:
-  name: linkerd-Namespace-identity
-roleRef:
-  apiGroup: rbac.authorization.k8s.io
-  kind: ClusterRole
-  name: linkerd-Namespace-identity
-subjects:
-- kind: ServiceAccount
-  name: linkerd-identity
-  namespace: Namespace
----
-kind: Service
-apiVersion: v1
-metadata:
-  name: linkerd-identity
-  namespace: Namespace
-  labels:
-    ControllerComponentLabel: identity
-  annotations:
-    CreatedByAnnotation: CliVersion
-spec:
-  type: ClusterIP
-  selector:
-    ControllerComponentLabel: identity
-  ports:
-  - name: grpc
-    port: 8080
-    targetPort: 8080
----
-kind: ConfigMap
-apiVersion: v1
-metadata:
-  name: linkerd-identity-trust-anchors
-  namespace: Namespace
-  labels:
-    ControllerComponentLabel: identity
-  annotations:
-    CreatedByAnnotation: CliVersion
-data:
-  trust-anchors.pem: |-
-    zyx
----
-kind: Secret
-apiVersion: v1
-metadata:
-  name: linkerd-identity-issuer
-  namespace: Namespace
-  labels:
-    ControllerComponentLabel: identity
-  annotations:
-    CreatedByAnnotation: CliVersion
-    linkerd.io/identity-issuer-expiry: 2030-02-12T00:00:00Z
-data:
-  crt.pem: ZGVm
-  key.pem: YWJj
----
-apiVersion: extensions/v1beta1
-kind: Deployment
-metadata:
-  annotations:
-    CreatedByAnnotation: CliVersion
-  creationTimestamp: null
-  labels:
-    ControllerComponentLabel: identity
-  name: linkerd-identity
-  namespace: Namespace
-spec:
-  strategy: {}
-  template:
-    metadata:
-      annotations:
-        CreatedByAnnotation: CliVersion
-        linkerd.io/created-by: linkerd/cli dev-undefined
-        linkerd.io/identity-mode: default
-        linkerd.io/proxy-version: dev-undefined
-      creationTimestamp: null
-      labels:
-        ControllerComponentLabel: identity
-        linkerd.io/control-plane-ns: Namespace
-        linkerd.io/proxy-deployment: linkerd-identity
-    spec:
-      containers:
-      - args:
-        - identity
-        - -addr=:8080
-        - -admin-addr=:9990
-        - -log-level=ControllerLogLevel
-        - -controller-namespace=Namespace
-        - -trust-domain=cluster.local
-        - -trust-anchors=/var/run/linkerd/identity/trust-anchors/trust-anchors.pem
-        - -issuer=/var/run/linkerd/identity/issuer
-        - -issuance-lifetime=
-        image: ControllerImage
-        imagePullPolicy: ImagePullPolicy
-        livenessProbe:
-          httpGet:
-            path: /ping
-            port: 9990
-          initialDelaySeconds: 10
-        name: identity
-        ports:
-        - containerPort: 8080
-          name: grpc
-        - containerPort: 9990
-          name: admin-http
-        readinessProbe:
-          failureThreshold: 7
-          httpGet:
-            path: /ready
-            port: 9990
-        resources: {}
-        securityContext:
-          runAsUser: 2103
-        volumeMounts:
-        - mountPath: /var/run/linkerd/identity/trust-anchors
-          name: identity-trust-anchors
-        - mountPath: /var/run/linkerd/identity/issuer
-          name: identity-issuer
-      - env:
-        - name: LINKERD2_PROXY_LOG
-          value: warn,linkerd2_proxy=info
-        - name: LINKERD2_PROXY_CONTROL_URL
-          value: tcp://linkerd-destination.Namespace.svc.cluster.local:8086
-        - name: LINKERD2_PROXY_CONTROL_LISTENER
-          value: tcp://0.0.0.0:4190
-        - name: LINKERD2_PROXY_METRICS_LISTENER
-          value: tcp://0.0.0.0:4191
-        - name: LINKERD2_PROXY_OUTBOUND_LISTENER
-          value: tcp://127.0.0.1:4140
-        - name: LINKERD2_PROXY_INBOUND_LISTENER
-          value: tcp://0.0.0.0:4143
-        - name: LINKERD2_PROXY_DESTINATION_PROFILE_SUFFIXES
-          value: .
-        - name: LINKERD2_PROXY_INBOUND_ACCEPT_KEEPALIVE
-          value: 10000ms
-        - name: LINKERD2_PROXY_OUTBOUND_CONNECT_KEEPALIVE
-          value: 10000ms
-        - name: K8S_SA
-          valueFrom:
-            fieldRef:
-              fieldPath: spec.serviceAccountName
-        - name: K8S_NS
-          valueFrom:
-            fieldRef:
-              fieldPath: metadata.namespace
-        - name: L5D_NS
-          value: Namespace
-        - name: L5D_TRUST_DOMAIN
-          value: cluster.local
-        - name: LINKERD2_PROXY_ID
-          value: $(K8S_SA).$(K8S_NS).serviceaccount.identity.$(L5D_NS).$(L5D_TRUST_DOMAIN)
-        - name: LINKERD2_PROXY_TLS_TRUST_ANCHORS
-          value: /var/run/linkerd/identity/trust-anchors/trust-anchors.pem
-        - name: LINKERD2_PROXY_TLS_END_ENTITY_DIR
-          value: /var/run/linkerd/identity/end-entity
-        - name: LINKERD2_PROXY_TLS_POD_IDENTITY
-          value: $(LINKERD2_PROXY_ID)
-        - name: LINKERD2_PROXY_CONTROLLER_NAMESPACE
-          value: Namespace
-        - name: LINKERD2_PROXY_TLS_CONTROLLER_IDENTITY
-          value: linkerd-controller.$(L5D_NS).serviceaccount.identity.$(L5D_NS).$(L5D_TRUST_DOMAIN)
-        image: gcr.io/linkerd-io/proxy-identity-init:dev-undefined
-        imagePullPolicy: IfNotPresent
-        name: linkerd-proxy-identity
-        resources: {}
-        securityContext:
-          runAsUser: 2102
-        terminationMessagePolicy: FallbackToLogsOnError
-      - env:
-        - name: LINKERD2_PROXY_LOG
-          value: warn,linkerd2_proxy=info
-        - name: LINKERD2_PROXY_CONTROL_URL
-          value: tcp://linkerd-destination.Namespace.svc.cluster.local:8086
-        - name: LINKERD2_PROXY_CONTROL_LISTENER
-          value: tcp://0.0.0.0:4190
-        - name: LINKERD2_PROXY_METRICS_LISTENER
-          value: tcp://0.0.0.0:4191
-        - name: LINKERD2_PROXY_OUTBOUND_LISTENER
-          value: tcp://127.0.0.1:4140
-        - name: LINKERD2_PROXY_INBOUND_LISTENER
-          value: tcp://0.0.0.0:4143
-        - name: LINKERD2_PROXY_DESTINATION_PROFILE_SUFFIXES
-          value: .
-        - name: LINKERD2_PROXY_INBOUND_ACCEPT_KEEPALIVE
-          value: 10000ms
-        - name: LINKERD2_PROXY_OUTBOUND_CONNECT_KEEPALIVE
-          value: 10000ms
-        - name: K8S_SA
-          valueFrom:
-            fieldRef:
-              fieldPath: spec.serviceAccountName
-        - name: K8S_NS
-          valueFrom:
-            fieldRef:
-              fieldPath: metadata.namespace
-        - name: L5D_NS
-          value: Namespace
-        - name: L5D_TRUST_DOMAIN
-          value: cluster.local
-        - name: LINKERD2_PROXY_ID
-          value: $(K8S_SA).$(K8S_NS).serviceaccount.identity.$(L5D_NS).$(L5D_TRUST_DOMAIN)
-        - name: LINKERD2_PROXY_TLS_TRUST_ANCHORS
-          value: /var/run/linkerd/identity/trust-anchors/trust-anchors.pem
-        - name: LINKERD2_PROXY_TLS_END_ENTITY_DIR
-          value: /var/run/linkerd/identity/end-entity
-        - name: LINKERD2_PROXY_TLS_POD_IDENTITY
-          value: $(LINKERD2_PROXY_ID)
-        - name: LINKERD2_PROXY_CONTROLLER_NAMESPACE
-          value: Namespace
-        - name: LINKERD2_PROXY_TLS_CONTROLLER_IDENTITY
-          value: linkerd-controller.$(L5D_NS).serviceaccount.identity.$(L5D_NS).$(L5D_TRUST_DOMAIN)
-        image: gcr.io/linkerd-io/proxy:dev-undefined
-        imagePullPolicy: IfNotPresent
-        livenessProbe:
-          httpGet:
-            path: /metrics
-            port: 4191
-          initialDelaySeconds: 10
-        name: linkerd-proxy
-        ports:
-        - containerPort: 4143
-          name: linkerd-proxy
-        - containerPort: 4191
-          name: linkerd-metrics
-        readinessProbe:
-          httpGet:
-            path: /metrics
-            port: 4191
-          initialDelaySeconds: 10
-        resources: {}
-        securityContext:
-          runAsUser: 2102
-        terminationMessagePolicy: FallbackToLogsOnError
-        volumeMounts:
-        - mountPath: /var/run/linkerd/identity/end-entity
-          name: linkerd-identity-end-entity
-          readOnly: true
-      initContainers:
-      - args:
-        - --incoming-proxy-port
-        - "4143"
-        - --outgoing-proxy-port
-        - "4140"
-        - --proxy-uid
-        - "2102"
-        - --inbound-ports-to-ignore
-        - 4190,4191
-        - --outbound-ports-to-ignore
-        - "443"
-        image: gcr.io/linkerd-io/proxy-init:dev-undefined
-        imagePullPolicy: IfNotPresent
-        name: linkerd-init
-        resources: {}
-        securityContext:
-          capabilities:
-            add:
-            - NET_ADMIN
-          privileged: false
-          runAsNonRoot: false
-          runAsUser: 0
-        terminationMessagePolicy: FallbackToLogsOnError
-      serviceAccountName: linkerd-identity
-      volumes:
-      - emptyDir:
-          medium: Memory
-        name: linkerd-identity-end-entity
-status: {}
 ---
 ###
 ### General Controller Services: destination, public-api, tap
@@ -387,7 +98,7 @@
       annotations:
         CreatedByAnnotation: CliVersion
         linkerd.io/created-by: linkerd/cli dev-undefined
-        linkerd.io/identity-mode: default
+        linkerd.io/identity-mode: disabled
         linkerd.io/proxy-version: dev-undefined
       creationTimestamp: null
       labels:
@@ -503,70 +214,8 @@
               fieldPath: metadata.namespace
         - name: L5D_NS
           value: Namespace
-        - name: L5D_TRUST_DOMAIN
-          value: cluster.local
         - name: LINKERD2_PROXY_ID
-          value: $(K8S_SA).$(K8S_NS).serviceaccount.identity.$(L5D_NS).$(L5D_TRUST_DOMAIN)
-        - name: LINKERD2_PROXY_TLS_TRUST_ANCHORS
-          value: /var/run/linkerd/identity/trust-anchors/trust-anchors.pem
-        - name: LINKERD2_PROXY_TLS_END_ENTITY_DIR
-          value: /var/run/linkerd/identity/end-entity
-        - name: LINKERD2_PROXY_TLS_POD_IDENTITY
-          value: $(LINKERD2_PROXY_ID)
-        - name: LINKERD2_PROXY_CONTROLLER_NAMESPACE
-          value: Namespace
-        - name: LINKERD2_PROXY_TLS_CONTROLLER_IDENTITY
-          value: linkerd-controller.$(L5D_NS).serviceaccount.identity.$(L5D_NS).$(L5D_TRUST_DOMAIN)
-        image: gcr.io/linkerd-io/proxy-identity-init:dev-undefined
-        imagePullPolicy: IfNotPresent
-        name: linkerd-proxy-identity
-        resources: {}
-        securityContext:
-          runAsUser: 2102
-        terminationMessagePolicy: FallbackToLogsOnError
-      - env:
-        - name: LINKERD2_PROXY_LOG
-          value: warn,linkerd2_proxy=info
-        - name: LINKERD2_PROXY_CONTROL_URL
-          value: tcp://localhost.:8086
-        - name: LINKERD2_PROXY_CONTROL_LISTENER
-          value: tcp://0.0.0.0:4190
-        - name: LINKERD2_PROXY_METRICS_LISTENER
-          value: tcp://0.0.0.0:4191
-        - name: LINKERD2_PROXY_OUTBOUND_LISTENER
-          value: tcp://127.0.0.1:4140
-        - name: LINKERD2_PROXY_INBOUND_LISTENER
-          value: tcp://0.0.0.0:4143
-        - name: LINKERD2_PROXY_DESTINATION_PROFILE_SUFFIXES
-          value: .
-        - name: LINKERD2_PROXY_INBOUND_ACCEPT_KEEPALIVE
-          value: 10000ms
-        - name: LINKERD2_PROXY_OUTBOUND_CONNECT_KEEPALIVE
-          value: 10000ms
-        - name: K8S_SA
-          valueFrom:
-            fieldRef:
-              fieldPath: spec.serviceAccountName
-        - name: K8S_NS
-          valueFrom:
-            fieldRef:
-              fieldPath: metadata.namespace
-        - name: L5D_NS
-          value: Namespace
-        - name: L5D_TRUST_DOMAIN
-          value: cluster.local
-        - name: LINKERD2_PROXY_ID
-          value: $(K8S_SA).$(K8S_NS).serviceaccount.identity.$(L5D_NS).$(L5D_TRUST_DOMAIN)
-        - name: LINKERD2_PROXY_TLS_TRUST_ANCHORS
-          value: /var/run/linkerd/identity/trust-anchors/trust-anchors.pem
-        - name: LINKERD2_PROXY_TLS_END_ENTITY_DIR
-          value: /var/run/linkerd/identity/end-entity
-        - name: LINKERD2_PROXY_TLS_POD_IDENTITY
-          value: $(LINKERD2_PROXY_ID)
-        - name: LINKERD2_PROXY_CONTROLLER_NAMESPACE
-          value: Namespace
-        - name: LINKERD2_PROXY_TLS_CONTROLLER_IDENTITY
-          value: linkerd-controller.$(L5D_NS).serviceaccount.identity.$(L5D_NS).$(L5D_TRUST_DOMAIN)
+          value: $(K8S_SA).$(K8S_NS).serviceaccount.identity.$(L5D_NS)
         image: gcr.io/linkerd-io/proxy:dev-undefined
         imagePullPolicy: IfNotPresent
         livenessProbe:
@@ -589,10 +238,6 @@
         securityContext:
           runAsUser: 2102
         terminationMessagePolicy: FallbackToLogsOnError
-        volumeMounts:
-        - mountPath: /var/run/linkerd/identity/end-entity
-          name: linkerd-identity-end-entity
-          readOnly: true
       initContainers:
       - args:
         - --incoming-proxy-port
@@ -618,10 +263,6 @@
           runAsUser: 0
         terminationMessagePolicy: FallbackToLogsOnError
       serviceAccountName: linkerd-controller
-      volumes:
-      - emptyDir:
-          medium: Memory
-        name: linkerd-identity-end-entity
 status: {}
 ---
 kind: ConfigMap
@@ -794,7 +435,7 @@
       annotations:
         CreatedByAnnotation: CliVersion
         linkerd.io/created-by: linkerd/cli dev-undefined
-        linkerd.io/identity-mode: default
+        linkerd.io/identity-mode: disabled
         linkerd.io/proxy-version: dev-undefined
       creationTimestamp: null
       labels:
@@ -859,70 +500,8 @@
               fieldPath: metadata.namespace
         - name: L5D_NS
           value: Namespace
-        - name: L5D_TRUST_DOMAIN
-          value: cluster.local
         - name: LINKERD2_PROXY_ID
-          value: $(K8S_SA).$(K8S_NS).serviceaccount.identity.$(L5D_NS).$(L5D_TRUST_DOMAIN)
-        - name: LINKERD2_PROXY_TLS_TRUST_ANCHORS
-          value: /var/run/linkerd/identity/trust-anchors/trust-anchors.pem
-        - name: LINKERD2_PROXY_TLS_END_ENTITY_DIR
-          value: /var/run/linkerd/identity/end-entity
-        - name: LINKERD2_PROXY_TLS_POD_IDENTITY
-          value: $(LINKERD2_PROXY_ID)
-        - name: LINKERD2_PROXY_CONTROLLER_NAMESPACE
-          value: Namespace
-        - name: LINKERD2_PROXY_TLS_CONTROLLER_IDENTITY
-          value: linkerd-controller.$(L5D_NS).serviceaccount.identity.$(L5D_NS).$(L5D_TRUST_DOMAIN)
-        image: gcr.io/linkerd-io/proxy-identity-init:dev-undefined
-        imagePullPolicy: IfNotPresent
-        name: linkerd-proxy-identity
-        resources: {}
-        securityContext:
-          runAsUser: 2102
-        terminationMessagePolicy: FallbackToLogsOnError
-      - env:
-        - name: LINKERD2_PROXY_LOG
-          value: warn,linkerd2_proxy=info
-        - name: LINKERD2_PROXY_CONTROL_URL
-          value: tcp://linkerd-destination.Namespace.svc.cluster.local:8086
-        - name: LINKERD2_PROXY_CONTROL_LISTENER
-          value: tcp://0.0.0.0:4190
-        - name: LINKERD2_PROXY_METRICS_LISTENER
-          value: tcp://0.0.0.0:4191
-        - name: LINKERD2_PROXY_OUTBOUND_LISTENER
-          value: tcp://127.0.0.1:4140
-        - name: LINKERD2_PROXY_INBOUND_LISTENER
-          value: tcp://0.0.0.0:4143
-        - name: LINKERD2_PROXY_DESTINATION_PROFILE_SUFFIXES
-          value: .
-        - name: LINKERD2_PROXY_INBOUND_ACCEPT_KEEPALIVE
-          value: 10000ms
-        - name: LINKERD2_PROXY_OUTBOUND_CONNECT_KEEPALIVE
-          value: 10000ms
-        - name: K8S_SA
-          valueFrom:
-            fieldRef:
-              fieldPath: spec.serviceAccountName
-        - name: K8S_NS
-          valueFrom:
-            fieldRef:
-              fieldPath: metadata.namespace
-        - name: L5D_NS
-          value: Namespace
-        - name: L5D_TRUST_DOMAIN
-          value: cluster.local
-        - name: LINKERD2_PROXY_ID
-          value: $(K8S_SA).$(K8S_NS).serviceaccount.identity.$(L5D_NS).$(L5D_TRUST_DOMAIN)
-        - name: LINKERD2_PROXY_TLS_TRUST_ANCHORS
-          value: /var/run/linkerd/identity/trust-anchors/trust-anchors.pem
-        - name: LINKERD2_PROXY_TLS_END_ENTITY_DIR
-          value: /var/run/linkerd/identity/end-entity
-        - name: LINKERD2_PROXY_TLS_POD_IDENTITY
-          value: $(LINKERD2_PROXY_ID)
-        - name: LINKERD2_PROXY_CONTROLLER_NAMESPACE
-          value: Namespace
-        - name: LINKERD2_PROXY_TLS_CONTROLLER_IDENTITY
-          value: linkerd-controller.$(L5D_NS).serviceaccount.identity.$(L5D_NS).$(L5D_TRUST_DOMAIN)
+          value: $(K8S_SA).$(K8S_NS).serviceaccount.identity.$(L5D_NS)
         image: gcr.io/linkerd-io/proxy:dev-undefined
         imagePullPolicy: IfNotPresent
         livenessProbe:
@@ -945,10 +524,6 @@
         securityContext:
           runAsUser: 2102
         terminationMessagePolicy: FallbackToLogsOnError
-        volumeMounts:
-        - mountPath: /var/run/linkerd/identity/end-entity
-          name: linkerd-identity-end-entity
-          readOnly: true
       initContainers:
       - args:
         - --incoming-proxy-port
@@ -974,10 +549,6 @@
           runAsUser: 0
         terminationMessagePolicy: FallbackToLogsOnError
       serviceAccountName: linkerd-web
-      volumes:
-      - emptyDir:
-          medium: Memory
-        name: linkerd-identity-end-entity
 status: {}
 ---
 ###
@@ -1048,7 +619,7 @@
       annotations:
         CreatedByAnnotation: CliVersion
         linkerd.io/created-by: linkerd/cli dev-undefined
-        linkerd.io/identity-mode: default
+        linkerd.io/identity-mode: disabled
         linkerd.io/proxy-version: dev-undefined
       creationTimestamp: null
       labels:
@@ -1117,74 +688,10 @@
               fieldPath: metadata.namespace
         - name: L5D_NS
           value: Namespace
-        - name: L5D_TRUST_DOMAIN
-          value: cluster.local
         - name: LINKERD2_PROXY_ID
-          value: $(K8S_SA).$(K8S_NS).serviceaccount.identity.$(L5D_NS).$(L5D_TRUST_DOMAIN)
+          value: $(K8S_SA).$(K8S_NS).serviceaccount.identity.$(L5D_NS)
         - name: LINKERD2_PROXY_OUTBOUND_ROUTER_CAPACITY
           value: "10000"
-        - name: LINKERD2_PROXY_TLS_TRUST_ANCHORS
-          value: /var/run/linkerd/identity/trust-anchors/trust-anchors.pem
-        - name: LINKERD2_PROXY_TLS_END_ENTITY_DIR
-          value: /var/run/linkerd/identity/end-entity
-        - name: LINKERD2_PROXY_TLS_POD_IDENTITY
-          value: $(LINKERD2_PROXY_ID)
-        - name: LINKERD2_PROXY_CONTROLLER_NAMESPACE
-          value: Namespace
-        - name: LINKERD2_PROXY_TLS_CONTROLLER_IDENTITY
-          value: linkerd-controller.$(L5D_NS).serviceaccount.identity.$(L5D_NS).$(L5D_TRUST_DOMAIN)
-        image: gcr.io/linkerd-io/proxy-identity-init:dev-undefined
-        imagePullPolicy: IfNotPresent
-        name: linkerd-proxy-identity
-        resources: {}
-        securityContext:
-          runAsUser: 2102
-        terminationMessagePolicy: FallbackToLogsOnError
-      - env:
-        - name: LINKERD2_PROXY_LOG
-          value: warn,linkerd2_proxy=info
-        - name: LINKERD2_PROXY_CONTROL_URL
-          value: tcp://linkerd-destination.Namespace.svc.cluster.local:8086
-        - name: LINKERD2_PROXY_CONTROL_LISTENER
-          value: tcp://0.0.0.0:4190
-        - name: LINKERD2_PROXY_METRICS_LISTENER
-          value: tcp://0.0.0.0:4191
-        - name: LINKERD2_PROXY_OUTBOUND_LISTENER
-          value: tcp://127.0.0.1:4140
-        - name: LINKERD2_PROXY_INBOUND_LISTENER
-          value: tcp://0.0.0.0:4143
-        - name: LINKERD2_PROXY_DESTINATION_PROFILE_SUFFIXES
-          value: .
-        - name: LINKERD2_PROXY_INBOUND_ACCEPT_KEEPALIVE
-          value: 10000ms
-        - name: LINKERD2_PROXY_OUTBOUND_CONNECT_KEEPALIVE
-          value: 10000ms
-        - name: K8S_SA
-          valueFrom:
-            fieldRef:
-              fieldPath: spec.serviceAccountName
-        - name: K8S_NS
-          valueFrom:
-            fieldRef:
-              fieldPath: metadata.namespace
-        - name: L5D_NS
-          value: Namespace
-        - name: L5D_TRUST_DOMAIN
-          value: cluster.local
-        - name: LINKERD2_PROXY_ID
-          value: $(K8S_SA).$(K8S_NS).serviceaccount.identity.$(L5D_NS).$(L5D_TRUST_DOMAIN)
-        - name: LINKERD2_PROXY_OUTBOUND_ROUTER_CAPACITY
-          value: "10000"
-        - name: LINKERD2_PROXY_TLS_TRUST_ANCHORS
-          value: /var/run/linkerd/identity/trust-anchors/trust-anchors.pem
-        - name: LINKERD2_PROXY_TLS_END_ENTITY_DIR
-          value: /var/run/linkerd/identity/end-entity
-        - name: LINKERD2_PROXY_TLS_POD_IDENTITY
-          value: $(LINKERD2_PROXY_ID)
-        - name: LINKERD2_PROXY_CONTROLLER_NAMESPACE
-          value: Namespace
-        - name: LINKERD2_PROXY_TLS_CONTROLLER_IDENTITY
-          value: linkerd-controller.$(L5D_NS).serviceaccount.identity.$(L5D_NS).$(L5D_TRUST_DOMAIN)
         image: gcr.io/linkerd-io/proxy:dev-undefined
         imagePullPolicy: IfNotPresent
         livenessProbe:
@@ -1207,10 +714,6 @@
         securityContext:
           runAsUser: 2102
         terminationMessagePolicy: FallbackToLogsOnError
-        volumeMounts:
-        - mountPath: /var/run/linkerd/identity/end-entity
-          name: linkerd-identity-end-entity
-          readOnly: true
       initContainers:
       - args:
         - --incoming-proxy-port
@@ -1242,9 +745,6 @@
       - configMap:
           name: linkerd-prometheus-config
         name: prometheus-config
-      - emptyDir:
-          medium: Memory
-        name: linkerd-identity-end-entity
 status: {}
 ---
 kind: ConfigMap
@@ -1381,7 +881,7 @@
       annotations:
         CreatedByAnnotation: CliVersion
         linkerd.io/created-by: linkerd/cli dev-undefined
-        linkerd.io/identity-mode: default
+        linkerd.io/identity-mode: disabled
         linkerd.io/proxy-version: dev-undefined
       creationTimestamp: null
       labels:
@@ -1446,27 +946,188 @@
               fieldPath: metadata.namespace
         - name: L5D_NS
           value: Namespace
-        - name: L5D_TRUST_DOMAIN
-          value: cluster.local
         - name: LINKERD2_PROXY_ID
-          value: $(K8S_SA).$(K8S_NS).serviceaccount.identity.$(L5D_NS).$(L5D_TRUST_DOMAIN)
-        - name: LINKERD2_PROXY_TLS_TRUST_ANCHORS
-          value: /var/run/linkerd/identity/trust-anchors/trust-anchors.pem
-        - name: LINKERD2_PROXY_TLS_END_ENTITY_DIR
-          value: /var/run/linkerd/identity/end-entity
-        - name: LINKERD2_PROXY_TLS_POD_IDENTITY
-          value: $(LINKERD2_PROXY_ID)
-        - name: LINKERD2_PROXY_CONTROLLER_NAMESPACE
-          value: Namespace
-        - name: LINKERD2_PROXY_TLS_CONTROLLER_IDENTITY
-          value: linkerd-controller.$(L5D_NS).serviceaccount.identity.$(L5D_NS).$(L5D_TRUST_DOMAIN)
-        image: gcr.io/linkerd-io/proxy-identity-init:dev-undefined
+          value: $(K8S_SA).$(K8S_NS).serviceaccount.identity.$(L5D_NS)
+        image: gcr.io/linkerd-io/proxy:dev-undefined
         imagePullPolicy: IfNotPresent
-        name: linkerd-proxy-identity
+        livenessProbe:
+          httpGet:
+            path: /metrics
+            port: 4191
+          initialDelaySeconds: 10
+        name: linkerd-proxy
+        ports:
+        - containerPort: 4143
+          name: linkerd-proxy
+        - containerPort: 4191
+          name: linkerd-metrics
+        readinessProbe:
+          httpGet:
+            path: /metrics
+            port: 4191
+          initialDelaySeconds: 10
         resources: {}
         securityContext:
           runAsUser: 2102
         terminationMessagePolicy: FallbackToLogsOnError
+      initContainers:
+      - args:
+        - --incoming-proxy-port
+        - "4143"
+        - --outgoing-proxy-port
+        - "4140"
+        - --proxy-uid
+        - "2102"
+        - --inbound-ports-to-ignore
+        - 4190,4191
+        - --outbound-ports-to-ignore
+        - "443"
+        image: gcr.io/linkerd-io/proxy-init:dev-undefined
+        imagePullPolicy: IfNotPresent
+        name: linkerd-init
+        resources: {}
+        securityContext:
+          capabilities:
+            add:
+            - NET_ADMIN
+          privileged: false
+          runAsNonRoot: false
+          runAsUser: 0
+        terminationMessagePolicy: FallbackToLogsOnError
+      serviceAccountName: linkerd-grafana
+      volumes:
+      - emptyDir: {}
+        name: data
+      - configMap:
+          items:
+          - key: grafana.ini
+            path: grafana.ini
+          - key: datasources.yaml
+            path: provisioning/datasources/datasources.yaml
+          - key: dashboards.yaml
+            path: provisioning/dashboards/dashboards.yaml
+          name: linkerd-grafana-config
+        name: grafana-config
+status: {}
+---
+kind: ConfigMap
+apiVersion: v1
+metadata:
+  name: linkerd-grafana-config
+  namespace: Namespace
+  labels:
+    ControllerComponentLabel: grafana
+  annotations:
+    CreatedByAnnotation: CliVersion
+data:
+  grafana.ini: |-
+    instance_name = linkerd-grafana
+
+    [server]
+    root_url = %(protocol)s://%(domain)s:/grafana/
+
+    [auth]
+    disable_login_form = true
+
+    [auth.anonymous]
+    enabled = true
+    org_role = Editor
+
+    [auth.basic]
+    enabled = false
+
+    [analytics]
+    check_for_updates = false
+
+  datasources.yaml: |-
+    apiVersion: 1
+    datasources:
+    - name: prometheus
+      type: prometheus
+      access: proxy
+      orgId: 1
+      url: http://linkerd-prometheus.Namespace.svc.cluster.local:9090
+      isDefault: true
+      jsonData:
+        timeInterval: "5s"
+      version: 1
+      editable: true
+
+  dashboards.yaml: |-
+    apiVersion: 1
+    providers:
+    - name: 'default'
+      orgId: 1
+      folder: ''
+      type: file
+      disableDeletion: true
+      editable: true
+      options:
+        path: /var/lib/grafana/dashboards
+        homeDashboardId: linkerd-top-line
+
+---
+###
+### Proxy Injector
+###
+---
+apiVersion: apps/v1
+kind: Deployment
+metadata:
+  annotations:
+    CreatedByAnnotation: CliVersion
+  creationTimestamp: null
+  labels:
+    ControllerComponentLabel: proxy-injector
+  name: linkerd-proxy-injector
+  namespace: Namespace
+spec:
+  replicas: 1
+  selector:
+    matchLabels:
+      ControllerComponentLabel: proxy-injector
+  strategy: {}
+  template:
+    metadata:
+      annotations:
+        CreatedByAnnotation: CliVersion
+        linkerd.io/created-by: linkerd/cli dev-undefined
+        linkerd.io/identity-mode: disabled
+        linkerd.io/proxy-version: dev-undefined
+      creationTimestamp: null
+      labels:
+        ControllerComponentLabel: proxy-injector
+        linkerd.io/control-plane-ns: Namespace
+        linkerd.io/proxy-deployment: linkerd-proxy-injector
+    spec:
+      containers:
+      - args:
+        - proxy-injector
+        - -controller-namespace=Namespace
+        - -log-level=ControllerLogLevel
+        - -no-init-container=false
+        image: ControllerImage
+        imagePullPolicy: ImagePullPolicy
+        livenessProbe:
+          httpGet:
+            path: /ping
+            port: 9995
+          initialDelaySeconds: 10
+        name: proxy-injector
+        ports:
+        - containerPort: 8443
+          name: proxy-injector
+        readinessProbe:
+          failureThreshold: 7
+          httpGet:
+            path: /ready
+            port: 9995
+        resources: {}
+        securityContext:
+          runAsUser: 2103
+        volumeMounts:
+        - mountPath: /var/linkerd-io/config
+          name: config
       - env:
         - name: LINKERD2_PROXY_LOG
           value: warn,linkerd2_proxy=info
@@ -1496,20 +1157,8 @@
               fieldPath: metadata.namespace
         - name: L5D_NS
           value: Namespace
-        - name: L5D_TRUST_DOMAIN
-          value: cluster.local
         - name: LINKERD2_PROXY_ID
-          value: $(K8S_SA).$(K8S_NS).serviceaccount.identity.$(L5D_NS).$(L5D_TRUST_DOMAIN)
-        - name: LINKERD2_PROXY_TLS_TRUST_ANCHORS
-          value: /var/run/linkerd/identity/trust-anchors/trust-anchors.pem
-        - name: LINKERD2_PROXY_TLS_END_ENTITY_DIR
-          value: /var/run/linkerd/identity/end-entity
-        - name: LINKERD2_PROXY_TLS_POD_IDENTITY
-          value: $(LINKERD2_PROXY_ID)
-        - name: LINKERD2_PROXY_CONTROLLER_NAMESPACE
-          value: Namespace
-        - name: LINKERD2_PROXY_TLS_CONTROLLER_IDENTITY
-          value: linkerd-controller.$(L5D_NS).serviceaccount.identity.$(L5D_NS).$(L5D_TRUST_DOMAIN)
+          value: $(K8S_SA).$(K8S_NS).serviceaccount.identity.$(L5D_NS)
         image: gcr.io/linkerd-io/proxy:dev-undefined
         imagePullPolicy: IfNotPresent
         livenessProbe:
@@ -1532,10 +1181,6 @@
         securityContext:
           runAsUser: 2102
         terminationMessagePolicy: FallbackToLogsOnError
-        volumeMounts:
-        - mountPath: /var/run/linkerd/identity/end-entity
-          name: linkerd-identity-end-entity
-          readOnly: true
       initContainers:
       - args:
         - --incoming-proxy-port
@@ -1560,391 +1205,11 @@
           runAsNonRoot: false
           runAsUser: 0
         terminationMessagePolicy: FallbackToLogsOnError
-      serviceAccountName: linkerd-grafana
-      volumes:
-      - emptyDir: {}
-        name: data
-      - configMap:
-          items:
-          - key: grafana.ini
-            path: grafana.ini
-          - key: datasources.yaml
-            path: provisioning/datasources/datasources.yaml
-          - key: dashboards.yaml
-            path: provisioning/dashboards/dashboards.yaml
-          name: linkerd-grafana-config
-        name: grafana-config
-      - emptyDir:
-          medium: Memory
-        name: linkerd-identity-end-entity
-status: {}
----
-kind: ConfigMap
-apiVersion: v1
-metadata:
-  name: linkerd-grafana-config
-  namespace: Namespace
-  labels:
-    ControllerComponentLabel: grafana
-  annotations:
-    CreatedByAnnotation: CliVersion
-data:
-  grafana.ini: |-
-    instance_name = linkerd-grafana
-
-    [server]
-    root_url = %(protocol)s://%(domain)s:/grafana/
-
-    [auth]
-    disable_login_form = true
-
-    [auth.anonymous]
-    enabled = true
-    org_role = Editor
-
-    [auth.basic]
-    enabled = false
-
-    [analytics]
-    check_for_updates = false
-
-  datasources.yaml: |-
-    apiVersion: 1
-    datasources:
-    - name: prometheus
-      type: prometheus
-      access: proxy
-      orgId: 1
-      url: http://linkerd-prometheus.Namespace.svc.cluster.local:9090
-      isDefault: true
-      jsonData:
-        timeInterval: "5s"
-      version: 1
-      editable: true
-
-  dashboards.yaml: |-
-    apiVersion: 1
-    providers:
-    - name: 'default'
-      orgId: 1
-      folder: ''
-      type: file
-      disableDeletion: true
-      editable: true
-      options:
-        path: /var/lib/grafana/dashboards
-        homeDashboardId: linkerd-top-line
-
----
-###
-### Proxy Injector
-###
----
-apiVersion: apps/v1
-kind: Deployment
-metadata:
-  annotations:
-    CreatedByAnnotation: CliVersion
-  creationTimestamp: null
-  labels:
-    ControllerComponentLabel: proxy-injector
-  name: linkerd-proxy-injector
-  namespace: Namespace
-spec:
-  replicas: 1
-  selector:
-    matchLabels:
-      ControllerComponentLabel: proxy-injector
-  strategy: {}
-  template:
-    metadata:
-      annotations:
-        CreatedByAnnotation: CliVersion
-        linkerd.io/created-by: linkerd/cli dev-undefined
-        linkerd.io/identity-mode: default
-        linkerd.io/proxy-version: dev-undefined
-      creationTimestamp: null
-      labels:
-        ControllerComponentLabel: proxy-injector
-        linkerd.io/control-plane-ns: Namespace
-        linkerd.io/proxy-deployment: linkerd-proxy-injector
-    spec:
-      containers:
-      - args:
-        - proxy-injector
-        - -controller-namespace=Namespace
-        - -log-level=ControllerLogLevel
-        - -no-init-container=false
-        image: ControllerImage
-        imagePullPolicy: ImagePullPolicy
-        livenessProbe:
-          httpGet:
-            path: /ping
-            port: 9995
-          initialDelaySeconds: 10
-        name: proxy-injector
-        ports:
-        - containerPort: 8443
-          name: proxy-injector
-        readinessProbe:
-          failureThreshold: 7
-          httpGet:
-            path: /ready
-            port: 9995
-        resources: {}
-        securityContext:
-          runAsUser: 2103
-        volumeMounts:
-        - mountPath: /var/linkerd-io/config
-          name: proxy-spec
-      - env:
-        - name: LINKERD2_PROXY_LOG
-          value: warn,linkerd2_proxy=info
-        - name: LINKERD2_PROXY_CONTROL_URL
-          value: tcp://linkerd-destination.Namespace.svc.cluster.local:8086
-        - name: LINKERD2_PROXY_CONTROL_LISTENER
-          value: tcp://0.0.0.0:4190
-        - name: LINKERD2_PROXY_METRICS_LISTENER
-          value: tcp://0.0.0.0:4191
-        - name: LINKERD2_PROXY_OUTBOUND_LISTENER
-          value: tcp://127.0.0.1:4140
-        - name: LINKERD2_PROXY_INBOUND_LISTENER
-          value: tcp://0.0.0.0:4143
-        - name: LINKERD2_PROXY_DESTINATION_PROFILE_SUFFIXES
-          value: .
-        - name: LINKERD2_PROXY_INBOUND_ACCEPT_KEEPALIVE
-          value: 10000ms
-        - name: LINKERD2_PROXY_OUTBOUND_CONNECT_KEEPALIVE
-          value: 10000ms
-        - name: K8S_SA
-          valueFrom:
-            fieldRef:
-              fieldPath: spec.serviceAccountName
-        - name: K8S_NS
-          valueFrom:
-            fieldRef:
-              fieldPath: metadata.namespace
-        - name: L5D_NS
-          value: Namespace
-        - name: L5D_TRUST_DOMAIN
-          value: cluster.local
-        - name: LINKERD2_PROXY_ID
-          value: $(K8S_SA).$(K8S_NS).serviceaccount.identity.$(L5D_NS).$(L5D_TRUST_DOMAIN)
-        - name: LINKERD2_PROXY_TLS_TRUST_ANCHORS
-          value: /var/run/linkerd/identity/trust-anchors/trust-anchors.pem
-        - name: LINKERD2_PROXY_TLS_END_ENTITY_DIR
-          value: /var/run/linkerd/identity/end-entity
-        - name: LINKERD2_PROXY_TLS_POD_IDENTITY
-          value: $(LINKERD2_PROXY_ID)
-        - name: LINKERD2_PROXY_CONTROLLER_NAMESPACE
-          value: Namespace
-        - name: LINKERD2_PROXY_TLS_CONTROLLER_IDENTITY
-          value: linkerd-controller.$(L5D_NS).serviceaccount.identity.$(L5D_NS).$(L5D_TRUST_DOMAIN)
-        image: gcr.io/linkerd-io/proxy-identity-init:dev-undefined
-        imagePullPolicy: IfNotPresent
-        name: linkerd-proxy-identity
-        resources: {}
-        securityContext:
-          runAsUser: 2102
-        terminationMessagePolicy: FallbackToLogsOnError
-<<<<<<< HEAD
-=======
-      initContainers:
-      - args:
-        - --incoming-proxy-port
-        - "4143"
-        - --outgoing-proxy-port
-        - "4140"
-        - --proxy-uid
-        - "2102"
-        - --inbound-ports-to-ignore
-        - 4190,4191
-        - --outbound-ports-to-ignore
-        - "443"
-        image: gcr.io/linkerd-io/proxy-init:dev-undefined
-        imagePullPolicy: IfNotPresent
-        name: linkerd-init
-        resources: {}
-        securityContext:
-          capabilities:
-            add:
-            - NET_ADMIN
-          privileged: false
-          runAsNonRoot: false
-          runAsUser: 0
-        terminationMessagePolicy: FallbackToLogsOnError
-      serviceAccountName: linkerd-ca
-status: {}
----
-###
-### Proxy Injector
-###
----
-apiVersion: apps/v1
-kind: Deployment
-metadata:
-  annotations:
-    CreatedByAnnotation: CliVersion
-  creationTimestamp: null
-  labels:
-    ControllerComponentLabel: proxy-injector
-  name: linkerd-proxy-injector
-  namespace: Namespace
-spec:
-  replicas: 1
-  selector:
-    matchLabels:
-      ControllerComponentLabel: proxy-injector
-  strategy: {}
-  template:
-    metadata:
-      annotations:
-        CreatedByAnnotation: CliVersion
-        linkerd.io/created-by: linkerd/cli dev-undefined
-        linkerd.io/identity-mode: disabled
-        linkerd.io/proxy-version: dev-undefined
-      creationTimestamp: null
-      labels:
-        ControllerComponentLabel: proxy-injector
-        linkerd.io/control-plane-ns: Namespace
-        linkerd.io/proxy-deployment: linkerd-proxy-injector
-    spec:
-      containers:
-      - args:
-        - proxy-injector
-        - -controller-namespace=Namespace
-        - -log-level=ControllerLogLevel
-        - -no-init-container=false
-        - -tls-enabled=true
-        image: ControllerImage
-        imagePullPolicy: ImagePullPolicy
-        livenessProbe:
-          httpGet:
-            path: /ping
-            port: 9995
-          initialDelaySeconds: 10
-        name: proxy-injector
-        ports:
-        - containerPort: 8443
-          name: proxy-injector
-        readinessProbe:
-          failureThreshold: 7
-          httpGet:
-            path: /ready
-            port: 9995
-        resources: {}
-        securityContext:
-          runAsUser: 2103
-        volumeMounts:
-        - mountPath: /var/linkerd-io/config
-          name: config
->>>>>>> f34de691
-      - env:
-        - name: LINKERD2_PROXY_LOG
-          value: warn,linkerd2_proxy=info
-        - name: LINKERD2_PROXY_CONTROL_URL
-          value: tcp://linkerd-destination.Namespace.svc.cluster.local:8086
-        - name: LINKERD2_PROXY_CONTROL_LISTENER
-          value: tcp://0.0.0.0:4190
-        - name: LINKERD2_PROXY_METRICS_LISTENER
-          value: tcp://0.0.0.0:4191
-        - name: LINKERD2_PROXY_OUTBOUND_LISTENER
-          value: tcp://127.0.0.1:4140
-        - name: LINKERD2_PROXY_INBOUND_LISTENER
-          value: tcp://0.0.0.0:4143
-        - name: LINKERD2_PROXY_DESTINATION_PROFILE_SUFFIXES
-          value: .
-        - name: LINKERD2_PROXY_INBOUND_ACCEPT_KEEPALIVE
-          value: 10000ms
-        - name: LINKERD2_PROXY_OUTBOUND_CONNECT_KEEPALIVE
-          value: 10000ms
-        - name: K8S_SA
-          valueFrom:
-            fieldRef:
-              fieldPath: spec.serviceAccountName
-        - name: K8S_NS
-          valueFrom:
-            fieldRef:
-              fieldPath: metadata.namespace
-        - name: L5D_NS
-          value: Namespace
-        - name: L5D_TRUST_DOMAIN
-          value: cluster.local
-        - name: LINKERD2_PROXY_ID
-          value: $(K8S_SA).$(K8S_NS).serviceaccount.identity.$(L5D_NS).$(L5D_TRUST_DOMAIN)
-        - name: LINKERD2_PROXY_TLS_TRUST_ANCHORS
-          value: /var/run/linkerd/identity/trust-anchors/trust-anchors.pem
-        - name: LINKERD2_PROXY_TLS_END_ENTITY_DIR
-          value: /var/run/linkerd/identity/end-entity
-        - name: LINKERD2_PROXY_TLS_POD_IDENTITY
-          value: $(LINKERD2_PROXY_ID)
-        - name: LINKERD2_PROXY_CONTROLLER_NAMESPACE
-          value: Namespace
-        - name: LINKERD2_PROXY_TLS_CONTROLLER_IDENTITY
-          value: linkerd-controller.$(L5D_NS).serviceaccount.identity.$(L5D_NS).$(L5D_TRUST_DOMAIN)
-        image: gcr.io/linkerd-io/proxy:dev-undefined
-        imagePullPolicy: IfNotPresent
-        livenessProbe:
-          httpGet:
-            path: /metrics
-            port: 4191
-          initialDelaySeconds: 10
-        name: linkerd-proxy
-        ports:
-        - containerPort: 4143
-          name: linkerd-proxy
-        - containerPort: 4191
-          name: linkerd-metrics
-        readinessProbe:
-          httpGet:
-            path: /metrics
-            port: 4191
-          initialDelaySeconds: 10
-        resources: {}
-        securityContext:
-          runAsUser: 2102
-        terminationMessagePolicy: FallbackToLogsOnError
-        volumeMounts:
-        - mountPath: /var/run/linkerd/identity/end-entity
-          name: linkerd-identity-end-entity
-          readOnly: true
-      initContainers:
-      - args:
-        - --incoming-proxy-port
-        - "4143"
-        - --outgoing-proxy-port
-        - "4140"
-        - --proxy-uid
-        - "2102"
-        - --inbound-ports-to-ignore
-        - 4190,4191
-        - --outbound-ports-to-ignore
-        - "443"
-        image: gcr.io/linkerd-io/proxy-init:dev-undefined
-        imagePullPolicy: IfNotPresent
-        name: linkerd-init
-        resources: {}
-        securityContext:
-          capabilities:
-            add:
-            - NET_ADMIN
-          privileged: false
-          runAsNonRoot: false
-          runAsUser: 0
-        terminationMessagePolicy: FallbackToLogsOnError
       serviceAccountName: linkerd-proxy-injector
       volumes:
       - configMap:
-<<<<<<< HEAD
-          name: linkerd-proxy-injector-sidecar-config
-        name: proxy-spec
-      - emptyDir:
-          medium: Memory
-        name: linkerd-identity-end-entity
-=======
           name: linkerd-config
         name: config
->>>>>>> f34de691
 status: {}
 ---
 kind: ServiceAccount
@@ -1996,100 +1261,4 @@
   - name: proxy-injector
     port: 443
     targetPort: proxy-injector
-<<<<<<< HEAD
----
-kind: ConfigMap
-apiVersion: v1
-metadata:
-  name: linkerd-proxy-injector-sidecar-config
-  namespace: Namespace
-  labels:
-    ControllerComponentLabel: proxy-injector
-  annotations:
-    CreatedByAnnotation: CliVersion
-data:
-  ProxyInitSpecFileName: |
-    args:
-    - --incoming-proxy-port
-    - 4143
-    - --outgoing-proxy-port
-    - 4140
-    - --proxy-uid
-    - 2102
-    - --inbound-ports-to-ignore
-    - 4190,4191,1,2,3
-    - --outbound-ports-to-ignore
-    - 2,3,4
-    image: ProxyInitImage
-    imagePullPolicy: IfNotPresent
-    name: linkerd-init
-    securityContext:
-      capabilities:
-        add:
-        - NET_ADMIN
-      privileged: false
-      runAsNonRoot: false
-      runAsUser: 0
-    terminationMessagePolicy: FallbackToLogsOnError
-  ProxySpecFileName: |
-    env:
-    - name: LINKERD2_PROXY_LOG
-      value: ProxyLogLevel
-    - name: LINKERD2_PROXY_CONTROL_URL
-      value: tcp://linkerd-destination.Namespace.svc.cluster.local:123
-    - name: LINKERD2_PROXY_CONTROL_LISTENER
-      value: tcp://0.0.0.0:4190
-    - name: LINKERD2_PROXY_METRICS_LISTENER
-      value: tcp://0.0.0.0:4191
-    - name: LINKERD2_PROXY_OUTBOUND_LISTENER
-      value: tcp://127.0.0.1:4140
-    - name: LINKERD2_PROXY_INBOUND_LISTENER
-      value: tcp://0.0.0.0:4143
-    - name: LINKERD2_PROXY_DESTINATION_PROFILE_SUFFIXES
-      value: suffix.
-    - name: LINKERD2_PROXY_INBOUND_ACCEPT_KEEPALIVE
-      value: 10000ms
-    - name: LINKERD2_PROXY_OUTBOUND_CONNECT_KEEPALIVE
-      value: 10000ms
-    - name: LINKERD2_PROXY_ID
-      value: "" # this value will be computed by the webhook
-    - name: LINKERD2_PROXY_TLS_TRUST_ANCHORS
-      value: /var/linkerd-io/trust-anchors/
-    - name: LINKERD2_PROXY_TLS_CERT
-      value: /var/linkerd-io/identity/
-    - name: LINKERD2_PROXY_TLS_PRIVATE_KEY
-      value: /var/linkerd-io/identity/
-    - name: LINKERD2_PROXY_TLS_LOCAL_IDENTITY
-      value: "" # this value will be computed by the webhook
-    - name: LINKERD2_PROXY_CONTROLLER_NAMESPACE
-      value: Namespace
-    - name: LINKERD2_PROXY_TLS_CONTROLLER_IDENTITY
-      value: "" # this value will be computed by the webhook
-    image: ProxyImage
-    imagePullPolicy: IfNotPresent
-    livenessProbe:
-      httpGet:
-        path: /metrics
-        port: 4191
-      initialDelaySeconds: 10
-    name: linkerd-proxy
-    ports:
-    - containerPort: 4143
-      name: linkerd-proxy
-    - containerPort: 4191
-      name: linkerd-metrics
-    readinessProbe:
-      httpGet:
-        path: /metrics
-        port: 4191
-      initialDelaySeconds: 10
-    resources:
-      requests:
-        cpu: RequestCPU
-        memory: RequestMemory
-    securityContext:
-      runAsUser: 2102
-    terminationMessagePolicy: FallbackToLogsOnError
-=======
->>>>>>> f34de691
 ---